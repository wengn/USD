//
// Copyright 2016 Pixar
//
// Licensed under the Apache License, Version 2.0 (the "Apache License")
// with the following modification; you may not use this file except in
// compliance with the Apache License and the following modification to it:
// Section 6. Trademarks. is deleted and replaced with:
//
// 6. Trademarks. This License does not grant permission to use the trade
//    names, trademarks, service marks, or product names of the Licensor
//    and its affiliates, except as required to comply with Section 4(c) of
//    the License and to reproduce the content of the NOTICE file.
//
// You may obtain a copy of the Apache License at
//
//     http://www.apache.org/licenses/LICENSE-2.0
//
// Unless required by applicable law or agreed to in writing, software
// distributed under the Apache License with the above modification is
// distributed on an "AS IS" BASIS, WITHOUT WARRANTIES OR CONDITIONS OF ANY
// KIND, either express or implied. See the Apache License for the specific
// language governing permissions and limitations under the Apache License.
//
#ifndef PXRUSDMAYA_REFERENCEASSEMBLY_H
#define PXRUSDMAYA_REFERENCEASSEMBLY_H

/// \file referenceAssembly.h

#include "pxr/pxr.h"
#include "usdMaya/api.h"
#include "usdMaya/proxyShape.h"
#include "usdMaya/usdPrimProvider.h"

#include <maya/MDGModifier.h>
#include <maya/MDagModifier.h>
#include <maya/MPxAssembly.h>
#include <maya/MPxRepresentation.h>
#include <maya/MString.h>
#include <maya/MTypeId.h>

#include <map>
#include <string>
#include <vector>

#include <boost/shared_ptr.hpp>

#include "pxr/base/tf/staticTokens.h"
#include "pxr/base/tf/envSetting.h"

#include "pxr/usd/sdf/layer.h"
#include "pxr/usd/usd/stage.h"

PXR_NAMESPACE_OPEN_SCOPE


<<<<<<< HEAD
/// Returns the PIXMAYA_USE_USD_ASSEM_NAMESPACE env setting.
PXRUSDMAYA_API
bool UsdMayaUseUsdAssemblyNamespace();
=======
#define PXRUSDMAYA_VARIANT_SET_TOKENS                  \
    ((PlugNamePrefix, "usdVariantSet_"))

TF_DECLARE_PUBLIC_TOKENS(PxrUsdMayaVariantSetTokens, PXRUSDMAYA_VARIANT_SET_TOKENS);

extern TfEnvSetting<bool> PIXMAYA_USE_USD_ASSEM_NAMESPACE;
>>>>>>> 0feb6e26


class UsdMayaReferenceAssembly : public MPxAssembly, 
    public PxrUsdMayaUsdPrimProvider
{
public:
    PXRUSDMAYA_API
    static const MString _classification;

    /// \brief Helper struct to hold MObjects for this class.
    ///
    /// These would normally be static members but since we have this class
    /// registered in multiple plugins, we have the actual data stored
    /// statically in the plugin.cpp.  
    ///
    /// A reference to this is setup by creator().
    /// 
    /// \sa PxrUsdMayaPluginStaticData
    struct PluginStaticData {

        // these get set in initialize()
        MObject filePath;
        MObject primPath;
        MObject excludePrimPaths;
        MObject time;
        MObject complexity;
        MObject tint;
        MObject tintColor;
        MObject kind;
        MObject initialRep;
        MObject inStageData;
        MObject inStageDataCached;
        MObject outStageData;
        std::vector<MObject> attrsAffectingRepresentation;

        // this will not change once constructed.
        const MTypeId typeId;
        const MString typeName;
        const MTypeId stageDataTypeId;

        // this node uses data from proxyShape to make connections between the
        // two.
        const UsdMayaProxyShape::PluginStaticData& proxyShape;

        PluginStaticData(
                const MTypeId& typeId,
                const MString& typeName,
                const MTypeId& stageDataTypeId,
                const UsdMayaProxyShape::PluginStaticData& proxyShape) :
            typeId(typeId),
            typeName(typeName),
            stageDataTypeId(stageDataTypeId),
            proxyShape(proxyShape)
        { }
    };

    // Static Member Functions ==
    PXRUSDMAYA_API
    static void*   creator(
            const PluginStaticData& psData);
    PXRUSDMAYA_API
    static MStatus initialize(
            PluginStaticData* psData);

    // == Base Class Virtuals ==
    PXRUSDMAYA_API
    virtual MStatus    compute( const MPlug& plug,
                                MDataBlock& dataBlock );

    PXRUSDMAYA_API
    virtual bool       setInternalValueInContext( const MPlug& plug,
                                         const MDataHandle& dataHandle,
                                         MDGContext& ctx);

    // Required overrides
    PXRUSDMAYA_API
    virtual MString createRepresentation(
            const MString& input,
            const MString& type,
            const MString& representation,
            MDagModifier*  undoRedo = NULL,
            MStatus*       ReturnStatus = NULL);
    
    PXRUSDMAYA_API
    virtual MString      getActive() const;
    PXRUSDMAYA_API
    virtual MStringArray getRepresentations(MStatus* ReturnStatus = NULL) const;
    PXRUSDMAYA_API
    virtual MString      getRepType(const MString& representation) const;
    PXRUSDMAYA_API
    virtual MString      getRepLabel(const MString& representation) const;
    PXRUSDMAYA_API
    virtual MStringArray repTypes() const;
    PXRUSDMAYA_API
    virtual MStatus      deleteRepresentation(const MString& representation);
    PXRUSDMAYA_API
    virtual MStatus      deleteAllRepresentations();
    PXRUSDMAYA_API
    virtual MString      setRepName(const MString& representation,
                                    const MString& newName,
                                    MStatus*       ReturnStatus = NULL);
    PXRUSDMAYA_API
    virtual MStatus      setRepLabel(const MString& representation,
                                     const MString& label);
    PXRUSDMAYA_API
    virtual bool         activateRep(const MString& representation);

    // Optional overrides
    PXRUSDMAYA_API
    virtual bool         supportsEdits() const { return true;};
    PXRUSDMAYA_API
    virtual bool         supportsMemberChanges() const { return false;};
    PXRUSDMAYA_API
    virtual bool         canRepApplyEdits(const MString& rep) const {return (rep.length() > 0);};

    PXRUSDMAYA_API
    virtual void         postLoad();
    PXRUSDMAYA_API
    virtual bool         inactivateRep();
    PXRUSDMAYA_API
    virtual MString      getRepNamespace() const;
    //virtual bool         activate(const MString& representation);
    //virtual bool         isActive(const MString& representation) const;
    //virtual void         updateRepNamespace(const MString& repNamespace);
    //virtual bool         handlesApplyEdits() const;
    //virtual MStatus      applyEdits(MObject& target, MItEdits& edits);
    //virtual bool         handlesAddEdits() const;
    //virtual MStatus      addEdits();
    //virtual void         beforeSave();
    //virtual void         memberAdded(MObject& member);
    //virtual void         memberRemoved(MObject& member);

    //virtual void         preApplyEdits();
    //virtual void         preUnapplyEdits();
    //virtual MString      getInitialRep(const MObject &assembly,
    //                                  bool& hasInitialRep,
    //                                  MStatus* ReturnStatus=NULL) const;

    PXRUSDMAYA_API
    virtual MStatus      setDependentsDirty( const MPlug& plug, MPlugArray& plugArray);

    // PxrUsdMayaUsdPrimProvider overrides:
    PXRUSDMAYA_API
    UsdPrim usdPrim() const override;

    // Additional public functions
    bool HasEdits() const { return _hasEdits; }
    void SetHasEdits(bool val) { _hasEdits = val; }

    /// This method returns a map of variantSet names to variant selections based
    /// on the variant selections specified on the Maya assembly node. The list
    /// of valid variantSets is retrieved from the referenced prim, so only
    /// Maya attributes with a selection that correspond to a valid variantSet
    /// are included in the returned map.
    PXRUSDMAYA_API
    std::map<std::string, std::string> GetVariantSetSelections() const;

    /// Connect Maya's global time to the assembly's time attribute
    ///
    /// This function is called when the assembly's Playback representation is
    /// activated to enable scrubbing through animation using the timeline,
    /// since we also create a connection from the assembly to its proxies.
    PXRUSDMAYA_API
    void ConnectMayaTimeToAssemblyTime();

    /// Disconnect the assembly's time attribute from Maya's global time
    ///
    /// This function is called when the assembly's Playback representation is
    /// deactivated so that we do not incur the performance overhead of
    /// propagating Maya's global time to the assembly and its proxies.
    /// This also disables scrubbing through animation.
    PXRUSDMAYA_API
    void DisconnectAssemblyTimeFromMayaTime();

  private:

    friend class UsdMayaRepresentationBase;
    const PluginStaticData& _psData;

    UsdMayaReferenceAssembly(const PluginStaticData& psData);
    virtual ~UsdMayaReferenceAssembly();

    // Private Class functions
    MStatus computeInStageDataCached(MDataBlock& dataBlock);
    MStatus computeOutStageData(MDataBlock& dataBlock);

    // Class member variables
    std::map<std::string, boost::shared_ptr<MPxRepresentation> > _representations;
    bool _activateRepOnFileLoad; 
    boost::shared_ptr<MPxRepresentation> _activeRep;
    bool _inSetInternalValue;
    bool _hasEdits;

};



// ===========================================================
//
// Base Class for UsdMayaRepresentations
//
class UsdMayaRepresentationBase : public MPxRepresentation
{
  public:
    // == Overrides for MPxRepresentation ==
    PXRUSDMAYA_API
    UsdMayaRepresentationBase(MPxAssembly *assembly, const MString &name);
    PXRUSDMAYA_API
    virtual ~UsdMayaRepresentationBase() {};

    virtual bool activate() = 0;
    PXRUSDMAYA_API
    virtual bool inactivate();

    // == Required Virtual Overrides
    virtual MString getType() const = 0;

    // == Optional Virtual Overrides
    //virtual bool    canApplyEdits() const;

    // == New functions for UsdMayaRepresentationBase ==
    // Expose protected function getAssembly() as public
    MPxAssembly* GetAssembly()  { return getAssembly(); };

  protected:
    // == Protected Data
    const UsdMayaReferenceAssembly::PluginStaticData& _psData;
};

class UsdMayaRepresentationProxyBase : public UsdMayaRepresentationBase 
{
  public:
    UsdMayaRepresentationProxyBase(MPxAssembly *assembly, const MString &name, 
            bool proxyIsSoftSelectable) : 
        UsdMayaRepresentationBase(assembly, name),
        _proxyIsSoftSelectable(proxyIsSoftSelectable) {};

    PXRUSDMAYA_API
    virtual bool activate();
    PXRUSDMAYA_API
    virtual bool inactivate();

  protected:
    PXRUSDMAYA_API
    virtual void _OverrideProxyPlugs(MFnDependencyNode &shapeFn,
                                     MDGModifier &dgMod);

  private:
    void _PushEditsToProxy();

  private:
    SdfLayerRefPtr _sessionSublayer;
    bool _proxyIsSoftSelectable;
};

// ===========================================================
//
// Render a collapsed USD File
//   Draw the subgraph using a single UsdMayaProxyShape.  
//
class UsdMayaRepresentationCollapsed : public UsdMayaRepresentationProxyBase 
{
  public:
    // == Statics
    PXRUSDMAYA_API
    static const MString _assemblyType;

    // == Overrides for MPxRepresentation ==
    PXRUSDMAYA_API
    UsdMayaRepresentationCollapsed(MPxAssembly *assembly, const MString &name) : 

        // We only support soft selection on "collapsed" proxies.  While we may
        // want to move proxies that are not root of the model, we suspect this
        // is more likely to lead to undesired behavior.
        UsdMayaRepresentationProxyBase(assembly, name, true) {};

    virtual MString getType () const { return UsdMayaRepresentationCollapsed::_assemblyType; };

  protected:
    PXRUSDMAYA_API
    virtual void _OverrideProxyPlugs(MFnDependencyNode &shapeFn,
                                     MDGModifier &dgMod);
};

// ===========================================================
//
// Render a collapsed USD File
//   Draw the subgraph using a single UsdMayaProxyShape.  
//
class UsdMayaRepresentationPlayback : public UsdMayaRepresentationProxyBase
{
  public:
    // == Statics
    PXRUSDMAYA_API
    static const MString _assemblyType;

    // == Overrides for MPxRepresentation ==
    UsdMayaRepresentationPlayback(MPxAssembly *assembly, const MString &name) : 
        UsdMayaRepresentationProxyBase(assembly, name, false) {};

    virtual MString getType () const { return UsdMayaRepresentationPlayback::_assemblyType; };

    PXRUSDMAYA_API
    virtual bool activate();
    PXRUSDMAYA_API
    virtual bool inactivate();

  protected:
    PXRUSDMAYA_API
    virtual void _OverrideProxyPlugs(MFnDependencyNode &shapeFn,
                                     MDGModifier &dgMod);
};

// Base class for representations that unroll a hierarchy.

class UsdMayaRepresentationHierBase : public UsdMayaRepresentationBase 
{
  public:
    // == Overrides for MPxRepresentation ==
    UsdMayaRepresentationHierBase(MPxAssembly *assembly, const MString &name) : 
        UsdMayaRepresentationBase(assembly, name) {};

    PXRUSDMAYA_API
    virtual bool activate();

  protected:
    PXRUSDMAYA_API
    void _ConnectSubAssemblyPlugs();
    PXRUSDMAYA_API
    void _ConnectProxyPlugs();

    virtual bool _ShouldImportWithProxies() const { return false; };
};

// ===========================================================
//
// Expand a USD hierarchy into sub-assemblies
//   Imports xforms as maya groups and other prims as usdPrimShapes.
//   Children that are models, model groups, and sets will be imported as UsdAssemblies
//
class UsdMayaRepresentationExpanded : public UsdMayaRepresentationHierBase 
{
  public:
    // == Statics
    PXRUSDMAYA_API
    static const MString _assemblyType;

    // == Overrides for MPxRepresentation ==
    UsdMayaRepresentationExpanded(MPxAssembly *assembly, const MString &name) : 
        UsdMayaRepresentationHierBase(assembly, name) {};

    virtual MString getType () const { return UsdMayaRepresentationExpanded::_assemblyType; };

  protected:
    virtual bool _ShouldImportWithProxies() const { return true; };
};

// ===========================================================
//
// 
// Imports the USD subgraph (via usdImport command) as full maya geometry.
//
class UsdMayaRepresentationFull : public UsdMayaRepresentationHierBase 
{
  public:
    // == Statics
    PXRUSDMAYA_API
    static const MString _assemblyType;

    // == Overrides for MPxRepresentation ==
    UsdMayaRepresentationFull(MPxAssembly *assembly, const MString &name) : 
        UsdMayaRepresentationHierBase(assembly, name) {};

    virtual MString getType () const { return UsdMayaRepresentationFull::_assemblyType; };
};


PXR_NAMESPACE_CLOSE_SCOPE

#endif // PXRUSDMAYA_REFERENCEASSEMBLY_H<|MERGE_RESOLUTION|>--- conflicted
+++ resolved
@@ -53,18 +53,15 @@
 PXR_NAMESPACE_OPEN_SCOPE
 
 
-<<<<<<< HEAD
+#define PXRUSDMAYA_VARIANT_SET_TOKENS                  \
+    ((PlugNamePrefix, "usdVariantSet_"))
+
+TF_DECLARE_PUBLIC_TOKENS(
+    PxrUsdMayaVariantSetTokens, PXRUSDMAYA_API, PXRUSDMAYA_VARIANT_SET_TOKENS);
+
 /// Returns the PIXMAYA_USE_USD_ASSEM_NAMESPACE env setting.
 PXRUSDMAYA_API
 bool UsdMayaUseUsdAssemblyNamespace();
-=======
-#define PXRUSDMAYA_VARIANT_SET_TOKENS                  \
-    ((PlugNamePrefix, "usdVariantSet_"))
-
-TF_DECLARE_PUBLIC_TOKENS(PxrUsdMayaVariantSetTokens, PXRUSDMAYA_VARIANT_SET_TOKENS);
-
-extern TfEnvSetting<bool> PIXMAYA_USE_USD_ASSEM_NAMESPACE;
->>>>>>> 0feb6e26
 
 
 class UsdMayaReferenceAssembly : public MPxAssembly, 
