//
// Copyright 2016 Pixar
//
// Licensed under the Apache License, Version 2.0 (the "Apache License")
// with the following modification; you may not use this file except in
// compliance with the Apache License and the following modification to it:
// Section 6. Trademarks. is deleted and replaced with:
//
// 6. Trademarks. This License does not grant permission to use the trade
//    names, trademarks, service marks, or product names of the Licensor
//    and its affiliates, except as required to comply with Section 4(c) of
//    the License and to reproduce the content of the NOTICE file.
//
// You may obtain a copy of the Apache License at
//
//     http://www.apache.org/licenses/LICENSE-2.0
//
// Unless required by applicable law or agreed to in writing, software
// distributed under the Apache License with the above modification is
// distributed on an "AS IS" BASIS, WITHOUT WARRANTIES OR CONDITIONS OF ANY
// KIND, either express or implied. See the Apache License for the specific
// language governing permissions and limitations under the Apache License.
//
#include "pxr/pxr.h"

#include "pxr/base/gf/vec3h.h"
#include "pxr/base/gf/vec3f.h"
#include "pxr/base/gf/vec3d.h"
#include "pxr/base/gf/matrix4d.h"
#include "pxr/base/arch/demangle.h"
#include "pxr/base/tf/pathUtils.h"
#include "pxr/usd/kind/registry.h"
#include "pxr/base/tf/pathUtils.h"
#include "pxr/base/vt/array.h"
#include "pxr/base/vt/value.h"
#include "pxr/usd/ar/resolver.h"
#include "pxr/usd/pcp/mapExpression.h"
#include "pxr/usd/usd/relationship.h"
#include "pxr/usd/usd/attribute.h"
#include "pxr/usd/usd/modelAPI.h"
#include "pxr/usd/usd/prim.h"
#include "pxr/usd/usdGeom/boundable.h"
#include "pxr/usd/usdGeom/camera.h"
#include "pxr/usd/usdGeom/scope.h"
#include "pxr/usd/usdRi/statementsAPI.h"
#include "pxr/usd/usdUI/sceneGraphPrimAPI.h"
#include "pxr/usd/usdLux/light.h"
#include "pxr/usd/usdLux/lightFilter.h"
#include "pxr/usd/usdLux/linkingAPI.h"
#include "pxr/usd/usdLux/listAPI.h"
#include "pxr/usd/usdShade/shader.h"
#include "pxr/usd/usdShade/material.h"
#include "pxr/usd/usdUtils/pipeline.h"

#include "usdKatana/utils.h"
#include "usdKatana/blindDataObject.h"
#include "usdKatana/lookAPI.h"
#include "usdKatana/baseMaterialHelpers.h"

#include <FnLogging/FnLogging.h>

FnLogSetup("PxrUsdKatanaUtils::SGG");

#include <sstream>

PXR_NAMESPACE_OPEN_SCOPE


static std::string
_ResolvePath(const std::string& path)
{
    return ArGetResolver().Resolve(path);
}

static std::string
_ResolveSearchPath(const std::string& searchPath)
{
    std::vector<std::string> splitPath = TfStringSplit(searchPath, "/");
    if (splitPath.size() < 2)
        return "";

    std::string pathToResolve = _ResolvePath(splitPath[0]);
    if (pathToResolve.empty())
        return "";

    std::vector<std::string> pathElemsRemain(++(splitPath.begin()), 
                                             splitPath.end());
    pathToResolve = TfStringCatPaths(pathToResolve,
                                     TfStringJoin(pathElemsRemain, "/"));
    return _ResolvePath(pathToResolve);
}

static std::string
_ResolveAssetPath(const std::string &assetPath, bool asModel)
{
    // TODO: Implement same-model reference behavior (e.g. working on 
    // src/OtterHair, resolving a path like OtterHair/hairman/Foo.ihair). It's 
    // not clear how to handle same-model references with Ar as it's a very 
    // specific Pr feature.
    if (asModel && ArGetResolver().IsSearchPath(assetPath))
    {
        std::string resolvedPath = _ResolveSearchPath(assetPath);
        if (!resolvedPath.empty())
        {
            return resolvedPath;
        }
    }

    std::string modelName, relPath;
    const std::string resolvedPath = _ResolvePath(assetPath);
    if (!resolvedPath.empty())
        return resolvedPath;

    // If we could not resolve the path, return the given input-- i.e., this
    // may be a new asset path to which a DSO is writing.
    return assetPath;
}

double
PxrUsdKatanaUtils::ReverseTimeSample(double sample)
{
    // Only multiply when the sample is not 0 to avoid writing
    // out a motion block containing -0.
    return (sample == 0.0) ? sample : sample * -1;
}

void
PxrUsdKatanaUtils::ConvertNumVertsToStartVerts(
    const std::vector<int> &numVertsVec,
    std::vector<int> *startVertsVec )
{
    startVertsVec->resize( numVertsVec.size()+1 );
    int index = 0;
    for (size_t i=0; i<=numVertsVec.size(); ++i) {
        (*startVertsVec)[i] = index;
        if (i < numVertsVec.size()) {
            index += numVertsVec[i];
        }
    }
}

static void
_ConvertArrayToVector(const VtVec3hArray &a, std::vector<float> *r)
{
    r->resize(a.size()*3);
    size_t i=0;
    TF_FOR_ALL(vec, a) {
        (*r)[i++] = (*vec)[0];
        (*r)[i++] = (*vec)[1];
        (*r)[i++] = (*vec)[2];
    }
    TF_VERIFY(i == r->size());
}

static void
_ConvertArrayToVector(const VtHalfArray &a, std::vector<float> *r)
{
    r->resize(a.size());
    size_t i=0;
    TF_FOR_ALL(val, a) {
        (*r)[i++] = *val;
    }
    TF_VERIFY(i == r->size());
}

static void
_ConvertArrayToVector(const VtVec2fArray &a, std::vector<float> *r)
{
    r->resize(a.size()*2);
    size_t i=0;
    TF_FOR_ALL(vec, a) {
        (*r)[i++] = (*vec)[0];
        (*r)[i++] = (*vec)[1];
    }
    TF_VERIFY(i == r->size());
}

static void
_ConvertArrayToVector(const VtVec2dArray &a, std::vector<double> *r)
{
    r->resize(a.size()*2);
    size_t i=0;
    TF_FOR_ALL(vec, a) {
        (*r)[i++] = (*vec)[0];
        (*r)[i++] = (*vec)[1];
    }
    TF_VERIFY(i == r->size());
}

void
PxrUsdKatanaUtils::ConvertArrayToVector(
    const VtVec3fArray &a, std::vector<float> *r)
{
    r->resize(a.size()*3);
    size_t i=0;
    TF_FOR_ALL(vec, a) {
        (*r)[i++] = (*vec)[0];
        (*r)[i++] = (*vec)[1];
        (*r)[i++] = (*vec)[2];
    }
    TF_VERIFY(i == r->size());
}

static void
_ConvertArrayToVector(const VtVec3dArray &a, std::vector<double> *r)
{
    r->resize(a.size()*3);
    size_t i=0;
    TF_FOR_ALL(vec, a) {
        (*r)[i++] = (*vec)[0];
        (*r)[i++] = (*vec)[1];
        (*r)[i++] = (*vec)[2];
    }
    TF_VERIFY(i == r->size());
}

static void
_ConvertArrayToVector(const VtVec4fArray &a, std::vector<float> *r)
{
    r->resize(a.size()*4);
    size_t i=0;
    TF_FOR_ALL(vec, a) {
        (*r)[i++] = (*vec)[0];
        (*r)[i++] = (*vec)[1];
        (*r)[i++] = (*vec)[2];
        (*r)[i++] = (*vec)[3];
    }
    TF_VERIFY(i == r->size());
}

static void
_ConvertArrayToVector(const VtVec4dArray &a, std::vector<double> *r)
{
    r->resize(a.size()*4);
    size_t i=0;
    TF_FOR_ALL(vec, a) {
        (*r)[i++] = (*vec)[0];
        (*r)[i++] = (*vec)[1];
        (*r)[i++] = (*vec)[2];
        (*r)[i++] = (*vec)[3];
    }
    TF_VERIFY(i == r->size());
}

FnKat::Attribute
PxrUsdKatanaUtils::ConvertVtValueToKatAttr(
        const VtValue & val, 
        bool asShaderParam, bool pathsAsModel, bool resolvePaths)
{
    if (val.IsHolding<bool>()) {
        return FnKat::IntAttribute(int(val.UncheckedGet<bool>()));
    }
    if (val.IsHolding<int>()) {
        return FnKat::IntAttribute(val.UncheckedGet<int>());
    }
    if (val.IsHolding<float>()) {
        return FnKat::FloatAttribute(val.UncheckedGet<float>());
    }
    if (val.IsHolding<double>()) {
        return FnKat::DoubleAttribute(val.UncheckedGet<double>());
    }
    if (val.IsHolding<std::string>()) {
        if (val.UncheckedGet<std::string>() == "_NO_VALUE_") {
            return FnKat::NullAttribute();
        }
        else {
            return FnKat::StringAttribute(val.UncheckedGet<std::string>());
        }
    }
    if (val.IsHolding<SdfAssetPath>()) {
        std::string assetPath = val.UncheckedGet<SdfAssetPath>().GetAssetPath();
        return FnKat::StringAttribute(
            resolvePaths ?  _ResolveAssetPath(assetPath, pathsAsModel)
            : assetPath );
    }
    if (val.IsHolding<TfToken>()) {
        const TfToken &myVal = val.UncheckedGet<TfToken>();
        return FnKat::StringAttribute(myVal.GetString());
    }

    // Compound types require special handling.  Because they do not
    // correspond 1:1 to Fn attribute types, we must describe the
    // type as a separate attribute.
    FnKat::Attribute typeAttr;
    FnKat::Attribute valueAttr;

    if (val.IsHolding<VtArray<std::string> >()) {
        const VtArray<std::string> rawVal = val.UncheckedGet<VtArray<std::string> >();
        std::vector<std::string> vec(rawVal.begin(), rawVal.end());
        FnKat::StringBuilder builder(/* tupleSize = */ 1);
        builder.set(vec);
        typeAttr = FnKat::StringAttribute(
            TfStringPrintf("string [%zu]", rawVal.size()));
        valueAttr = builder.build();
    }

    else if (val.IsHolding<VtArray<TfToken> >()) {
        const auto& rawVal = val.UncheckedGet<VtArray<TfToken> >();
        std::vector<std::string> vec(rawVal.size());
        for(size_t i=0; i<rawVal.size(); i++) {
            vec[i] = rawVal[i].GetString();
        }
        FnKat::StringBuilder builder(/* tupleSize = */ 1);
        builder.set(vec);
        //return builder.build();
        typeAttr = FnKat::StringAttribute(
            TfStringPrintf("string [%zu]", rawVal.size()));
        valueAttr = builder.build();
    }

    else if (val.IsHolding<VtArray<int> >()) {
        const VtArray<int> rawVal = val.UncheckedGet<VtArray<int> >();
        std::vector<int> vec(rawVal.begin(), rawVal.end());
        FnKat::IntBuilder builder(/* tupleSize = */ 1);
        builder.set(vec);
        typeAttr = FnKat::StringAttribute(TfStringPrintf("int [%zu]",
                                                         rawVal.size()));
        valueAttr = builder.build();
    }

    else if (val.IsHolding<VtArray<float> >()) {
        const VtArray<float> rawVal = val.UncheckedGet<VtArray<float> >();
        std::vector<float> vec(rawVal.begin(), rawVal.end());
        FnKat::FloatBuilder builder(/* tupleSize = */ 1);
        builder.set(vec);
        typeAttr = FnKat::StringAttribute(TfStringPrintf("float [%zu]",
                                                         rawVal.size()));
        valueAttr = builder.build();
    }
    else if (val.IsHolding<VtArray<double> >()) {
        const VtArray<double> rawVal = val.UncheckedGet<VtArray<double> >();
        std::vector<double> vec(rawVal.begin(), rawVal.end());
        FnKat::DoubleBuilder builder(/* tupleSize = */ 1);
        builder.set(vec);
        typeAttr = FnKat::StringAttribute(TfStringPrintf("double [%zu]",
                                                         rawVal.size()));
        valueAttr = builder.build();
    }

    // XXX: Should matrices also be brought in as doubles?
    // What implications does this have? xform.matrix is handled explicitly as
    // a double, and apparently we don't use GfMatrix4f.
    // Shader parameter floats might expect a float matrix?
    if (val.IsHolding<VtArray<GfMatrix4d> >()) {
        const VtArray<GfMatrix4d> rawVal = val.UncheckedGet<VtArray<GfMatrix4d> >();
        std::vector<float> vec;
        TF_FOR_ALL(mat, rawVal) {
             for (int i=0; i < 4; ++i) {
                 for (int j=0; j < 4; ++j) {
                     vec.push_back( static_cast<float>((*mat)[i][j]) );
                 }
             }
         }
         FnKat::FloatBuilder builder(/* tupleSize = */ 16);
         builder.set(vec);
         valueAttr = builder.build();
         typeAttr = FnKat::StringAttribute(TfStringPrintf("matrix [%zu]",
                                                         rawVal.size()));
    }

    // GfVec2f
    else if (val.IsHolding<GfVec2f>()) {
        const GfVec2f rawVal = val.UncheckedGet<GfVec2f>();
        FnKat::FloatBuilder builder(/* tupleSize = */ 2);
        std::vector<float> vec;
        vec.resize(2);
        vec[0] = rawVal[0];
        vec[1] = rawVal[1];
        builder.set(vec);
        typeAttr = FnKat::StringAttribute("float [2]");
        valueAttr = builder.build();
    }

    // GfVec2d
    else if (val.IsHolding<GfVec2d>()) {
        const GfVec2d rawVal = val.UncheckedGet<GfVec2d>();
        FnKat::DoubleBuilder builder(/* tupleSize = */ 2);
        std::vector<double> vec;
        vec.resize(2);
        vec[0] = rawVal[0];
        vec[1] = rawVal[1];
        builder.set(vec);
        typeAttr = FnKat::StringAttribute("double [2]");
        valueAttr = builder.build();
    }

    // GfVec3f
    else if (val.IsHolding<GfVec3f>()) {
        const GfVec3f rawVal = val.UncheckedGet<GfVec3f>();
        FnKat::FloatBuilder builder(/* tupleSize = */ 3);
        std::vector<float> vec;
        vec.resize(3);
        vec[0] = rawVal[0];
        vec[1] = rawVal[1];
        vec[2] = rawVal[2];
        builder.set(vec);
        typeAttr = FnKat::StringAttribute("float [3]");
        valueAttr = builder.build();
    }

    // GfVec3d
    else if (val.IsHolding<GfVec3d>()) {
        const GfVec3d rawVal = val.UncheckedGet<GfVec3d>();
        FnKat::DoubleBuilder builder(/* tupleSize = */ 3);
        std::vector<double> vec;
        vec.resize(3);
        vec[0] = rawVal[0];
        vec[1] = rawVal[1];
        vec[2] = rawVal[2];
        builder.set(vec);
        typeAttr = FnKat::StringAttribute("double [3]");
        valueAttr = builder.build();
    }

    // GfVec4f
    else if (val.IsHolding<GfVec4f>()) {
        const GfVec4f rawVal = val.UncheckedGet<GfVec4f>();
        FnKat::FloatBuilder builder(/* tupleSize = */ 4);
        std::vector<float> vec;
        vec.resize(4);
        vec[0] = rawVal[0];
        vec[1] = rawVal[1];
        vec[2] = rawVal[2];
        vec[3] = rawVal[3];
        builder.set(vec);
        typeAttr = FnKat::StringAttribute("float [4]");
        valueAttr = builder.build();
    }

    // GfVec4d
    else if (val.IsHolding<GfVec4d>()) {
        const GfVec4d rawVal = val.UncheckedGet<GfVec4d>();
        FnKat::DoubleBuilder builder(/* tupleSize = */ 4);
        std::vector<double> vec;
        vec.resize(4);
        vec[0] = rawVal[0];
        vec[1] = rawVal[1];
        vec[2] = rawVal[2];
        vec[3] = rawVal[3];
        builder.set(vec);
        typeAttr = FnKat::StringAttribute("double [4]");
        valueAttr = builder.build();
    }

    // GfMatrix4d
    // XXX: Should matrices also be brought in as doubles?
    // What implications does this have? xform.matrix is handled explicitly as
    // a double, and apparently we don't use GfMatrix4f.
    // Shader parameter floats might expect a float matrix?
    else if (val.IsHolding<GfMatrix4d>()) {
        const GfMatrix4d rawVal = val.UncheckedGet<GfMatrix4d>();
        FnKat::FloatBuilder builder(/* tupleSize = */ 16);
        std::vector<float> vec;
        vec.resize(16);
        for (int i=0; i < 4; ++i) {
            for (int j=0; j < 4; ++j) {
                vec[i*4+j] = static_cast<float>(rawVal[i][j]);
            }
        }
        builder.set(vec);
        typeAttr = FnKat::StringAttribute("matrix [1]");
        valueAttr = builder.build();
    }

    // TODO: support complex types such as primvars
    // VtArray<GfVec4f>
    else if (val.IsHolding<VtArray<GfVec4f> >()) {
        const VtArray<GfVec4f> rawVal = val.UncheckedGet<VtArray<GfVec4f> >();
        std::vector<float> vec;
        _ConvertArrayToVector(rawVal, &vec);
        FnKat::FloatBuilder builder(/* tupleSize = */ 4);
        builder.set(vec);
        // NOTE: needs typeAttr set?
        valueAttr = builder.build();
    }

    // VtArray<GfVec3f>
    else if (val.IsHolding<VtArray<GfVec3f> >()) {
        const VtArray<GfVec3f> rawVal = val.UncheckedGet<VtArray<GfVec3f> >();
        std::vector<float> vec;
        PxrUsdKatanaUtils::ConvertArrayToVector(rawVal, &vec);
        FnKat::FloatBuilder builder(/* tupleSize = */ 3);
        builder.set(vec);
        // NOTE: needs typeAttr set?
        valueAttr = builder.build();
    }

    // VtArray<GfVec2f>
    else if (val.IsHolding<VtArray<GfVec2f> >()) {
        const VtArray<GfVec2f> rawVal = val.UncheckedGet<VtArray<GfVec2f> >();
        std::vector<float> vec;
        _ConvertArrayToVector(rawVal, &vec);
        FnKat::FloatBuilder builder(/* tupleSize = */ 2);
        builder.set(vec);
        // NOTE: needs typeAttr set?
        valueAttr = builder.build();
    }

    // VtArray<GfVec4d>
    else if (val.IsHolding<VtArray<GfVec4d> >()) {
        const VtArray<GfVec4d> rawVal = val.UncheckedGet<VtArray<GfVec4d> >();
        std::vector<double> vec;
        _ConvertArrayToVector(rawVal, &vec);
        FnKat::DoubleBuilder builder(/* tupleSize = */ 4);
        builder.set(vec);
        // NOTE: needs typeAttr set?
        valueAttr = builder.build();
    }

    // VtArray<GfVec3d>
    else if (val.IsHolding<VtArray<GfVec3d> >()) {
        const VtArray<GfVec3d> rawVal = val.UncheckedGet<VtArray<GfVec3d> >();
        std::vector<double> vec;
        _ConvertArrayToVector(rawVal, &vec);
        FnKat::DoubleBuilder builder(/* tupleSize = */ 3);
        builder.set(vec);
        // NOTE: needs typeAttr set?
        valueAttr = builder.build();
    }

    // VtArray<GfVec2d>
    else if (val.IsHolding<VtArray<GfVec2d> >()) {
        const VtArray<GfVec2d> rawVal = val.UncheckedGet<VtArray<GfVec2d> >();
        std::vector<double> vec;
        _ConvertArrayToVector(rawVal, &vec);
        FnKat::DoubleBuilder builder(/* tupleSize = */ 2);
        builder.set(vec);
        // NOTE: needs typeAttr set?
        valueAttr = builder.build();
    }

    // VtArray<SdfAssetPath>
    else if (val.IsHolding<VtArray<SdfAssetPath> >()) {
        FnKat::StringBuilder stringBuilder;
        const VtArray<SdfAssetPath> &assetArray = 
            val.UncheckedGet<VtArray<SdfAssetPath> >();
        TF_FOR_ALL(strItr, assetArray) {
            stringBuilder.push_back(
                resolvePaths ?
                _ResolveAssetPath(strItr->GetAssetPath(), pathsAsModel)
                : strItr->GetAssetPath());
        }
        FnKat::GroupBuilder attrBuilder;
        attrBuilder.set("type",
                        FnKat::StringAttribute(
                            TfStringPrintf("string [%zu]",assetArray.size())));
        attrBuilder.set("value", stringBuilder.build());
        // NOTE: needs typeAttr set?
        valueAttr = attrBuilder.build();
    }
     
    // If being used as a shader param, the type will be provided elsewhere,
    // so simply return the value attribute as-is.
    if (asShaderParam) {
        return valueAttr;
    }
    // Otherwise, return the type & value in a group.
    if (typeAttr.isValid() && valueAttr.isValid()) {
        FnKat::GroupBuilder groupBuilder;
        groupBuilder.set("type", typeAttr);
        groupBuilder.set("value", valueAttr);
        return groupBuilder.build();
    }
    return FnKat::Attribute();
}




FnKat::Attribute
PxrUsdKatanaUtils::ConvertRelTargetsToKatAttr(
        const UsdRelationship &rel, 
        bool asShaderParam)
{
    SdfPathVector targets;
    rel.GetForwardedTargets(&targets);
    FnKat::Attribute valueAttr;
    std::vector<std::string> vec;
    TF_FOR_ALL(targetItr, targets) {
        UsdPrim targetPrim = 
            rel.GetPrim().GetStage()->GetPrimAtPath(*targetItr);
        if (targetPrim) {
            if (targetPrim.IsA<UsdShadeShader>()){
                vec.push_back(
                    PxrUsdKatanaUtils::GenerateShadingNodeHandle(targetPrim));
            }
            else {
                vec.push_back(targetItr->GetString());
            }
        } 
        else if (targetItr->IsPropertyPath()) {
            if (UsdPrim owningPrim = 
                rel.GetPrim().GetStage()->GetPrimAtPath(
                    targetItr->GetPrimPath())) {
                const TfTokenVector &propNames = owningPrim.GetPropertyNames();
                if (std::count(propNames.begin(),
                               propNames.end(),
                               targetItr->GetNameToken())) {
                    vec.push_back(targetItr->GetString());
                }
            }
        }

    }
    FnKat::StringBuilder builder(/* tupleSize = */ 1);
    builder.set(vec);
    valueAttr = builder.build();

    // If being used as a shader param, the type will be provided elsewhere,
    // so simply return the value attribute as-is.
    if (asShaderParam) {
        return valueAttr;
    }

    // Otherwise, return the type & value in a group.
    FnKat::Attribute typeAttr = FnKat::StringAttribute(
        TfStringPrintf("string [%zu]", targets.size()));
    
    if (typeAttr.isValid() && valueAttr.isValid()) {
        FnKat::GroupBuilder groupBuilder;        
        groupBuilder.set("type", typeAttr);
        groupBuilder.set("value", valueAttr);
        return groupBuilder.build();
    }
    return FnKat::Attribute();
}



static bool
_KTypeAndSizeFromUsdVec2(TfToken const &roleName,
                         const char *typeStr,
                         FnKat::Attribute *inputTypeAttr, 
                         FnKat::Attribute *elementSizeAttr)
{
    if (roleName == SdfValueRoleNames->Point) {
        *inputTypeAttr = FnKat::StringAttribute("point2");
    } else if (roleName == SdfValueRoleNames->Vector) {
        *inputTypeAttr = FnKat::StringAttribute("vector2");
    } else if (roleName == SdfValueRoleNames->Normal) {
        *inputTypeAttr = FnKat::StringAttribute("normal2");
    } else if (roleName.IsEmpty()) {
        *inputTypeAttr = FnKat::StringAttribute(typeStr);
        *elementSizeAttr = FnKat::IntAttribute(2);
    } else {
        return false;
    }
    return true;
}

static bool
_KTypeAndSizeFromUsdVec3(TfToken const &roleName,
                         const char *typeStr,
                         FnKat::Attribute *inputTypeAttr, 
                         FnKat::Attribute *elementSizeAttr)
{
    if (roleName == SdfValueRoleNames->Point) {
        *inputTypeAttr = FnKat::StringAttribute("point3");
    } else if (roleName == SdfValueRoleNames->Vector) {
        *inputTypeAttr = FnKat::StringAttribute("vector3");
    } else if (roleName == SdfValueRoleNames->Normal) {
        *inputTypeAttr = FnKat::StringAttribute("normal3");
    } else if (roleName == SdfValueRoleNames->Color) {
        *inputTypeAttr = FnKat::StringAttribute("color3");
    } else if (roleName.IsEmpty()) {
        // Deserves explanation: there is no type in prman
        // (or apparently, katana) that represents 
        // "a 3-vector with no additional behavior/meaning.
        // P-refs fall into this category.  In our pipeline,
        // we have chosen to represent this as float[3] to
        // renderers.
        *inputTypeAttr = FnKat::StringAttribute(typeStr);
        *elementSizeAttr = FnKat::IntAttribute(3);
    } else {
        return false;
    }
    return true;
}

static bool
_KTypeAndSizeFromUsdVec4(TfToken const &roleName,
                         const char *typeStr,
                         FnKat::Attribute *inputTypeAttr, 
                         FnKat::Attribute *elementSizeAttr)
{
    if (roleName == SdfValueRoleNames->Point) {
        *inputTypeAttr = FnKat::StringAttribute("point4");
    } else if (roleName == SdfValueRoleNames->Vector) {
        *inputTypeAttr = FnKat::StringAttribute("vector4");
    } else if (roleName == SdfValueRoleNames->Normal) {
        *inputTypeAttr = FnKat::StringAttribute("normal4");
    } else if (roleName == SdfValueRoleNames->Color) {
        *inputTypeAttr = FnKat::StringAttribute("color4");
    } else if (roleName.IsEmpty()) {
        // We are mimicking the behavior of
        // _KTypeAndSizeFromUsdVec3 here.
        *inputTypeAttr = FnKat::StringAttribute(typeStr);
        *elementSizeAttr = FnKat::IntAttribute(4);
    } else {
        return false;
    }
    return true;
}

static bool
_KTypeAndSizeFromUsdVec2(TfToken const &roleName,
                         FnKat::Attribute *inputTypeAttr, 
                         FnKat::Attribute *elementSizeAttr)
{
    if (roleName.IsEmpty()) {
        // Deserves explanation: there is no type in prman
        // (or apparently, katana) that represents 
        // "a 2-vector with no additional behavior/meaning.
        // UVs fall into this category.  In our pipeline,
        // we have chosen to represent this as float[2] to
        // renderers.
        *inputTypeAttr = FnKat::StringAttribute("float");
        *elementSizeAttr = FnKat::IntAttribute(2);
    } else {
        return false;
    }
    return true;
}

void
PxrUsdKatanaUtils::ConvertVtValueToKatCustomGeomAttr(
    const VtValue & val, int elementSize,
    const TfToken &roleName,
    FnKat::Attribute *valueAttr,
    FnKat::Attribute *inputTypeAttr,
    FnKat::Attribute *elementSizeAttr )
{
    // The following encoding is taken from Katana's
    // "LOCATIONS AND ATTRIBUTES" doc, which says this about
    // the "geometry.arbitrary.xxx" attributes:
    //
    // > Note: Katana currently supports the following types: float,
    // > double, int, string, color3, color4, normal2, normal3, vector2,
    // > vector3, vector4, point2, point3, point4, matrix9, matrix16.
    // > Depending on the renderer's capabilities, all these nodes might
    // > not be supported.

    // Usd half and half3 are converted to katana float and float3

    // TODO:
    // half4, color4, vector4, point4, matrix9

    if (val.IsHolding<float>()) {
        *valueAttr =  FnKat::FloatAttribute(val.Get<float>());
        *inputTypeAttr = FnKat::StringAttribute("float");
        *elementSizeAttr = FnKat::IntAttribute(elementSize);
        // Leave elementSize empty.
        return;
    }
    if (val.IsHolding<double>()) {
        // XXX(USD) Kat says it supports double here -- should we preserve
        // double-ness?
        *valueAttr =
            FnKat::DoubleAttribute(val.Get<double>());
        *inputTypeAttr = FnKat::StringAttribute("double");
        // Leave elementSize empty.
        return;
    }
    if (val.IsHolding<int>()) {
        *valueAttr = FnKat::IntAttribute(val.Get<int>());
        *inputTypeAttr = FnKat::StringAttribute("int");
        // Leave elementSize empty.
        return;
    }
    if (val.IsHolding<std::string>()) {
        // TODO: support NO_VALUE here?
        // *valueAttr = FnKat::NullAttribute();
        // *inputTypeAttr = FnKat::NullAttribute();
        *valueAttr = FnKat::StringAttribute(val.Get<std::string>());
        *inputTypeAttr = FnKat::StringAttribute("string");
        // Leave elementSize empty.
        return;
    }
    if (val.IsHolding<GfVec2f>()) {
        if (_KTypeAndSizeFromUsdVec2(roleName, "float",
                                     inputTypeAttr, elementSizeAttr)){
            const GfVec2f rawVal = val.Get<GfVec2f>();
            FnKat::FloatBuilder builder(/* tupleSize = */ 2);
            std::vector<float> vec;
            vec.resize(2);
            vec[0] = rawVal[0];
            vec[1] = rawVal[1];
            builder.set(vec);
            *valueAttr = builder.build();
        }
        return;
    }
    if (val.IsHolding<GfVec2d>()) {
        if (_KTypeAndSizeFromUsdVec2(roleName, "double",
                                     inputTypeAttr, elementSizeAttr)){
            const GfVec2d rawVal = val.Get<GfVec2d>();
            FnKat::DoubleBuilder builder(/* tupleSize = */ 2);
            std::vector<double> vec;
            vec.resize(2);
            vec[0] = rawVal[0];
            vec[1] = rawVal[1];
            builder.set(vec);
            *valueAttr = builder.build();
        }
        return;
    }
    if (val.IsHolding<GfVec3f>()) {
        if (_KTypeAndSizeFromUsdVec3(roleName, "float",
                                     inputTypeAttr, elementSizeAttr)){
            const GfVec3f rawVal = val.Get<GfVec3f>();
            FnKat::FloatBuilder builder(/* tupleSize = */ 3);
            std::vector<float> vec;
            vec.resize(3);
            vec[0] = rawVal[0];
            vec[1] = rawVal[1];
            vec[2] = rawVal[2];
            builder.set(vec);
            *valueAttr = builder.build();
        }
        return;
    }
    if (val.IsHolding<GfVec4f>()) {
        if (_KTypeAndSizeFromUsdVec4(roleName, "float",
                                     inputTypeAttr, elementSizeAttr)){
            const GfVec4f rawVal = val.Get<GfVec4f>();
            FnKat::FloatBuilder builder(/* tupleSize = */ 4);
            std::vector<float> vec;
            vec.resize(4);
            vec[0] = rawVal[0];
            vec[1] = rawVal[1];
            vec[2] = rawVal[2];
            vec[3] = rawVal[3];
            builder.set(vec);
            *valueAttr = builder.build();
        }
        return;
    }
    if (val.IsHolding<GfVec2f>()) {
        if (_KTypeAndSizeFromUsdVec2(roleName, inputTypeAttr, elementSizeAttr)){
            const GfVec2f rawVal = val.Get<GfVec2f>();
            FnKat::FloatBuilder builder(/* tupleSize = */ 2);
            std::vector<float> vec;
            vec.resize(2);
            vec[0] = rawVal[0];
            vec[1] = rawVal[1];
            builder.set(vec);
            *valueAttr = builder.build();
        }
        return;
    }
    if (val.IsHolding<GfVec3d>()) {
        if (_KTypeAndSizeFromUsdVec3(roleName, "double",
                                     inputTypeAttr, elementSizeAttr)){
            const GfVec3d rawVal = val.Get<GfVec3d>();
            FnKat::DoubleBuilder builder(/* tupleSize = */ 3);
            std::vector<double> vec;
            vec.resize(3);
            vec[0] = rawVal[0];
            vec[1] = rawVal[1];
            vec[2] = rawVal[2];
            builder.set(vec);
            *valueAttr = builder.build();
        }
        return;
    }
    if (val.IsHolding<GfVec4d>()) {
        if (_KTypeAndSizeFromUsdVec4(roleName, "double",
                                     inputTypeAttr, elementSizeAttr)){
            const GfVec4d rawVal = val.Get<GfVec4d>();
            FnKat::DoubleBuilder builder(/* tupleSize = */ 4);
            std::vector<double> vec;
            vec.resize(4);
            vec[0] = rawVal[0];
            vec[1] = rawVal[1];
            vec[2] = rawVal[2];
            vec[3] = rawVal[3];
            builder.set(vec);
            *valueAttr = builder.build();
        }
        return;
    }
    // XXX: Should matrices also be brought in as doubles?
    // What implications does this have? xform.matrix is handled explicitly as
    // a double, and apparently we don't use GfMatrix4f.
    // Shader parameter floats might expect a float matrix?
    if (val.IsHolding<GfMatrix4d>()) {
        const GfMatrix4d rawVal = val.Get<GfMatrix4d>();
        FnKat::FloatBuilder builder(/* tupleSize = */ 16);
        std::vector<float> vec;
        vec.resize(16);
        for (int i=0; i < 4; ++i) {
            for (int j=0; j < 4; ++j) {
                vec[i*4+j] = static_cast<float>(rawVal[i][j]);
            }
        }
        builder.set(vec);
        *valueAttr = builder.build();
        *inputTypeAttr = FnKat::StringAttribute("matrix16");
        // Leave elementSize empty.
        return;
    }

    if (val.IsHolding<VtArray<GfHalf> >()) {
        if (_KTypeAndSizeFromUsdVec3(roleName, "float",
                                     inputTypeAttr, elementSizeAttr)){
            const VtArray<GfHalf> rawVal = val.Get<VtArray<GfHalf> >();
            std::vector<float> vec;
            _ConvertArrayToVector(rawVal, &vec);
            FnKat::FloatBuilder builder(/* tupleSize = */ 1);
            builder.set(vec);
            *valueAttr = builder.build();
        }
        return;
    }

    if (val.IsHolding<VtFloatArray>()) {
        const VtFloatArray rawVal = val.Get<VtFloatArray>();
        FnKat::FloatBuilder builder(/* tupleSize = */ 1);
        builder.set( std::vector<float>(rawVal.begin(), rawVal.end()) );
        *valueAttr = builder.build();
        *inputTypeAttr = FnKat::StringAttribute("float");
        if (elementSize > 1) {
            *elementSizeAttr = FnKat::IntAttribute(elementSize);
        }
        return;
    }
    if (val.IsHolding<VtDoubleArray>()) {
        const VtDoubleArray rawVal = val.Get<VtDoubleArray>();
        FnKat::DoubleBuilder builder(/* tupleSize = */ 1);
        builder.set( std::vector<double>(rawVal.begin(), rawVal.end()) );
        *valueAttr = builder.build();
        *inputTypeAttr = FnKat::StringAttribute("double");
        if (elementSize > 1) {
            *elementSizeAttr = FnKat::IntAttribute(elementSize);
        }
        return;
    }
    // XXX: Should matrices also be brought in as doubles?
    // What implications does this have? xform.matrix is handled explicitly as
    // a double, and apparently we don't use GfMatrix4f.
    // Shader parameter floats might expect a float matrix?
    if (val.IsHolding<VtArray<GfMatrix4d> >()) {
        const VtArray<GfMatrix4d> rawVal = val.Get<VtArray<GfMatrix4d> >();
        std::vector<float> vec;
        TF_FOR_ALL(mat, rawVal) {
            for (int i=0; i < 4; ++i) {
                for (int j=0; j < 4; ++j) {
                    vec.push_back( static_cast<float>((*mat)[i][j]) );
                }
            }
        }
        FnKat::FloatBuilder builder(/* tupleSize = */ 16);
        builder.set(vec);
        *valueAttr = builder.build();
        *inputTypeAttr = FnKat::StringAttribute("matrix16");
        if (elementSize > 1) {
            *elementSizeAttr = FnKat::IntAttribute(elementSize);
        }
        return;
    }
    if (val.IsHolding<VtArray<GfVec2f> >()) {
        if (_KTypeAndSizeFromUsdVec2(roleName, "float",
                                     inputTypeAttr, elementSizeAttr)){
            const VtArray<GfVec2f> rawVal = val.Get<VtArray<GfVec2f> >();
            std::vector<float> vec;
            _ConvertArrayToVector(rawVal, &vec);
            FnKat::FloatBuilder builder(/* tupleSize = */ 2);
            builder.set(vec);
            *valueAttr = builder.build();
        }
        return;
    }
    if (val.IsHolding<VtArray<GfVec2d> >()) {
        if (_KTypeAndSizeFromUsdVec2(roleName, "double",
                                     inputTypeAttr, elementSizeAttr)){
            const VtArray<GfVec2d> rawVal = val.Get<VtArray<GfVec2d> >();
            std::vector<double> vec;
            _ConvertArrayToVector(rawVal, &vec);
            FnKat::DoubleBuilder builder(/* tupleSize = */ 2);
            builder.set(vec);
            *valueAttr = builder.build();
        }
        return;
    }
    if (val.IsHolding<VtArray<GfVec3h> >()) {
        if (_KTypeAndSizeFromUsdVec3(roleName, "float",
                                     inputTypeAttr, elementSizeAttr)){
            const VtArray<GfVec3h> rawVal = val.Get<VtArray<GfVec3h> >();
            std::vector<float> vec;
            _ConvertArrayToVector(rawVal, &vec);
            FnKat::FloatBuilder builder(/* tupleSize = */ 3);
            builder.set(vec);
            *valueAttr = builder.build();
        }
        return;
    }
    if (val.IsHolding<VtArray<GfVec3f> >()) {
        if (_KTypeAndSizeFromUsdVec3(roleName, "float",
                                     inputTypeAttr, elementSizeAttr)){
            const VtArray<GfVec3f> rawVal = val.Get<VtArray<GfVec3f> >();
            std::vector<float> vec;
            PxrUsdKatanaUtils::ConvertArrayToVector(rawVal, &vec);
            FnKat::FloatBuilder builder(/* tupleSize = */ 3);
            builder.set(vec);
            *valueAttr = builder.build();
        }
        return;
    }
    if (val.IsHolding<VtArray<GfVec3d> >()) {
        if (_KTypeAndSizeFromUsdVec3(roleName, "double",
                                     inputTypeAttr, elementSizeAttr)){
            const VtArray<GfVec3d> rawVal = val.Get<VtArray<GfVec3d> >();
            std::vector<double> vec;
            _ConvertArrayToVector(rawVal, &vec);
            FnKat::DoubleBuilder builder(/* tupleSize = */ 3);
            builder.set(vec);
            *valueAttr = builder.build();
        }
        return;
    }
    if (val.IsHolding<VtArray<GfVec4f> >()) {
        if (_KTypeAndSizeFromUsdVec4(roleName, "float",
                                     inputTypeAttr, elementSizeAttr)){
            const VtArray<GfVec4f> rawVal = val.Get<VtArray<GfVec4f> >();
            std::vector<float> vec;
            _ConvertArrayToVector(rawVal, &vec);
            FnKat::FloatBuilder builder(/* tupleSize = */ 4);
            builder.set(vec);
            *valueAttr = builder.build();
        }
        return;
    }
    if (val.IsHolding<VtArray<GfVec4d> >()) {
        if (_KTypeAndSizeFromUsdVec4(roleName, "double",
                                     inputTypeAttr, elementSizeAttr)){
            const VtArray<GfVec4d> rawVal = val.Get<VtArray<GfVec4d> >();
            std::vector<double> vec;
            _ConvertArrayToVector(rawVal, &vec);
            FnKat::DoubleBuilder builder(/* tupleSize = */ 4);
            builder.set(vec);
            *valueAttr = builder.build();
        }
        return;
    }
    if (val.IsHolding<VtArray<int> >()) {
        const VtArray<int> rawVal = val.Get<VtArray<int> >();
        std::vector<int> vec(rawVal.begin(), rawVal.end());
        FnKat::IntBuilder builder(/* tupleSize = */ 1);
        builder.set(vec);
        *valueAttr = builder.build();
        *inputTypeAttr = FnKat::StringAttribute("int");
        if (elementSize > 1) {
            *elementSizeAttr = FnKat::IntAttribute(elementSize);
        }
        return;
    }
    if (val.IsHolding<VtArray<std::string> >()) {
        const VtArray<std::string> rawVal = val.Get<VtArray<std::string> >();
        std::vector<std::string> vec(rawVal.begin(), rawVal.end());
        FnKat::StringBuilder builder(/* tupleSize = */ 1);
        builder.set(vec);
        *valueAttr = builder.build();
        *inputTypeAttr = FnKat::StringAttribute("string");
        if (elementSize > 1) {
            *elementSizeAttr = FnKat::IntAttribute(elementSize);
        }
        return;
    }

    TF_WARN("Unsupported primvar value type: %s",
            ArchGetDemangled(val.GetTypeid()).c_str());
}

std::string
PxrUsdKatanaUtils::GenerateShadingNodeHandle(const UsdPrim& shadingNode )
{
    std::string name;
    for (UsdPrim curr = shadingNode;
            curr && (
                curr == shadingNode ||
                curr.IsA<UsdGeomScope>());
            curr = curr.GetParent()) {
        name = curr.GetName().GetString() + name;
    }

    return name;
}

void
_FindCameraPaths_Traversal( const UsdPrim &prim, SdfPathVector *result )
{
    // Recursively traverse model hierarchy for camera prims.
    // Note 1: this requires that either prim types be lofted above
    //         payloads for all model references, or that models be loaded.
    // Note 2: Obviously, we will not find cameras embedded within models.
    //         We have made this restriction consciously to reduce the
    //         latency of camera-enumeration
    TF_FOR_ALL(child, prim.GetFilteredChildren(UsdPrimIsModel)) {
        if (child->IsA<UsdGeomCamera>()) {
            result->push_back(child->GetPath());
        }
        _FindCameraPaths_Traversal(*child, result);
    }
}

SdfPathVector
PxrUsdKatanaUtils::FindCameraPaths(const UsdStageRefPtr& stage)
{
    SdfPathVector result;
    _FindCameraPaths_Traversal( stage->GetPseudoRoot(), &result );
    return result;
}

// This works like UsdLuxListAPI::ComputeLightList() except it tries to
// maintain the order discovered during traversal.
static void
_Traverse(const UsdPrim &prim,
          UsdLuxListAPI::ComputeMode mode,
          std::set<SdfPath, SdfPath::FastLessThan> &seen,
          SdfPathVector *lights)
{
    // If requested, check lightList cache.
    if (mode == UsdLuxListAPI::ComputeModeConsultModelHierarchyCache &&
        prim.GetPath().IsPrimPath() /* no cache on pseudoRoot */) {
        UsdLuxListAPI listAPI(prim);
        TfToken cacheBehavior;
        if (listAPI.GetLightListCacheBehaviorAttr().Get(&cacheBehavior)) {
            if (cacheBehavior == UsdLuxTokens->consumeAndContinue ||
                cacheBehavior == UsdLuxTokens->consumeAndHalt) {
                // Check stored lightList.
                UsdRelationship rel = listAPI.GetLightListRel();
                SdfPathVector targets;
                rel.GetForwardedTargets(&targets);
                for (const auto& target: targets) {
                    if (seen.insert(target).second) {
                        lights->push_back(target);
                    }
                }
                if (cacheBehavior == UsdLuxTokens->consumeAndHalt) {
                    return;
                }
            }
        }
    }
    // Accumulate discovered prims.
    if (prim.IsA<UsdLuxLight>() || prim.IsA<UsdLuxLightFilter>()) {
        if (seen.insert(prim.GetPath()).second) {
            lights->push_back(prim.GetPath());
        }
    }
    // Traverse descendants.
    auto flags = UsdPrimIsActive && !UsdPrimIsAbstract && UsdPrimIsDefined;
    if (mode == UsdLuxListAPI::ComputeModeConsultModelHierarchyCache) {
        // When consulting the cache we only traverse model hierarchy.
        flags = flags && UsdPrimIsModel;
    }
    for (const UsdPrim &child:
         prim.GetFilteredChildren(UsdTraverseInstanceProxies(flags))) {
        _Traverse(child, mode, seen, lights);
    }
}

SdfPathVector
PxrUsdKatanaUtils::FindLightPaths(const UsdStageRefPtr& stage)
{
/* XXX -- ComputeLightList() doesn't try to maintain an order.  That
          should be okay for lights but it does cause differences in
          the Katana lightList and generated RIB.  These differences
          should have no effect on a render but they do make it more
          difficult to compare RIB before and after a round-trip
          through USD so, for now, we maintain the order found during
          traversal.  If we switch to using this code then this method
          should return an SdfPathSet and _Traverse() is unnecessary.
    SdfPathSet allLights;
    for (const auto &child: stage->GetPseudoRoot().GetChildren()) {
        SdfPathSet lights = UsdLuxListAPI(child).ComputeLightList(
            UsdLuxListAPI::ComputeModeConsultModelHierarchyCache);
        allLights.insert(lights.begin(), lights.end());
    }
    return allLights;
*/
    SdfPathVector result;
    std::set<SdfPath, SdfPath::FastLessThan> seen;
    for (const auto &child: stage->GetPseudoRoot().GetChildren()) {
        _Traverse(child, UsdLuxListAPI::ComputeModeConsultModelHierarchyCache,
                  seen, &result);
    }
    return result;
}

std::string
<<<<<<< HEAD
PxrUsdKatanaUtils::_ConvertUsdPathToKatLocation(
        const SdfPath &path,
        const std::string &isolatePathString,
        const std::string &rootPathString)
=======
PxrUsdKatanaUtils::ConvertUsdPathToKatLocation(
        const SdfPath& path,
        const PxrUsdKatanaUsdInArgsRefPtr &usdInArgs,
        bool allowOutsideIsolation)
>>>>>>> 6b896bfe
{
    if (!TF_VERIFY(path.IsAbsolutePath())) {
        return std::string();
    }

    // Convert to the corresponding katana location by stripping
    // off the leading rootPath and prepending rootLocation.
<<<<<<< HEAD
    //
=======
    std::string isolatePathString = usdInArgs->GetIsolatePath();

>>>>>>> 6b896bfe
    // absolute path: starts with '/'
    std::string pathString = path.GetString(); 
    if (!isolatePathString.empty()) {
        if (pathString.find(isolatePathString) == 0) {
            pathString = pathString.substr(isolatePathString.size());
        } else {
            // no good guess about the katana target location: 
            //   isolatePath is not a prefix of the prim being cooked
            if (allowOutsideIsolation) {
                // So we are returning the path using the session location
                // For materials.
                const auto sessionLocation = usdInArgs->GetSessionLocationPath();
                if (sessionLocation.empty() && pathString.empty()) {
                    return "/";
                }
                return sessionLocation + pathString;
            } else {
                std::cerr << "UsdIn: Failed to compute katana path for"
                " usd path: " << path << " with given isolatePath: " <<
                isolatePathString << std::endl;
                return std::string();
            }
        }
    }

    // The rootPath is expected to be an absolute path or empty string.
    //
    // minimum expected path is '/'
    if (rootPathString.empty() && pathString.empty()) { 
        return "/";
    }

    std::string resultKatanaLocation = rootPathString;
    resultKatanaLocation += pathString;
   
    return resultKatanaLocation;
}

std::string
PxrUsdKatanaUtils::ConvertUsdPathToKatLocation(
        const SdfPath& path,
<<<<<<< HEAD
        const PxrUsdKatanaUsdInArgsRefPtr &usdInArgs)
{
    return _ConvertUsdPathToKatLocation(path, usdInArgs->GetIsolatePath(),
                                        usdInArgs->GetRootLocationPath());
}

std::string
PxrUsdKatanaUtils::ConvertUsdPathToKatLocation(
        const SdfPath& path,
        const PxrUsdKatanaUsdInPrivateData& data)
=======
        const PxrUsdKatanaUsdInPrivateData& data,
        bool allowOutsideIsolation)
>>>>>>> 6b896bfe
{
    if (!TF_VERIFY(path.IsAbsolutePath())) {
        return std::string();
    }

    // If the current prim is in a master for the sake of processing
    // an instance, replace the master path by the instance path before
    // converting to a katana location.
    SdfPath nonMasterPath = path;
    if (data.GetUsdPrim().IsInMaster() && !data.GetInstancePath().IsEmpty())
    {
        nonMasterPath = nonMasterPath.ReplacePrefix(
            data.GetMasterPath(), data.GetInstancePath());
    }

    return ConvertUsdPathToKatLocation(nonMasterPath, data.GetUsdInArgs(), allowOutsideIsolation);
}

std::string
PxrUsdKatanaUtils::_GetDisplayName(const UsdPrim &prim) 
{
    std::string primName = prim.GetName();
    UsdUISceneGraphPrimAPI sgp(prim);
    UsdAttribute displayNameAttr = sgp.GetDisplayNameAttr();
    if (displayNameAttr.IsValid() &&
            !PxrUsdKatana_IsAttrValFromBaseMaterial(displayNameAttr) &&
            !PxrUsdKatana_IsAttrValFromDirectReference(displayNameAttr)) {
        // override prim name
        TfToken displayNameToken;
        if (displayNameAttr.Get(&displayNameToken)) {
            primName = displayNameToken.GetString();
        }
        else {
            displayNameAttr.Get(&primName);
        }
    }
    else
    {
        UsdAttribute primNameAttr = UsdKatanaLookAPI(prim).GetPrimNameAttr();
        if (primNameAttr.IsValid() && 
                !PxrUsdKatana_IsAttrValFromBaseMaterial(primNameAttr) &&
                !PxrUsdKatana_IsAttrValFromDirectReference(primNameAttr)) {
            primNameAttr.Get(&primName);
        }
    }
    return primName;
}

std::string 
PxrUsdKatanaUtils::_GetDisplayGroup(
        const UsdPrim &prim, 
        const SdfPath& path) 
{
    std::string displayGroup;
    UsdUISceneGraphPrimAPI sgp(prim);

    UsdAttribute displayGroupAttr = sgp.GetDisplayGroupAttr();
    if (displayGroupAttr.IsValid() && 
            !PxrUsdKatana_IsAttrValFromBaseMaterial(displayGroupAttr) && 
            !PxrUsdKatana_IsAttrValFromDirectReference(displayGroupAttr)) {
        TfToken displayGroupToken;
        if (displayGroupAttr.Get(&displayGroupToken)) {
            displayGroup = displayGroupToken.GetString();
        }
        else {
            displayGroupAttr.Get(&displayGroup);
        }
        displayGroup = TfStringReplace(displayGroup, ":", "/");
    }

    if (displayGroup.empty())
    {
        // calculate from basematerial
        SdfPath parentPath;

        UsdShadeMaterial materialSchema = UsdShadeMaterial(prim);
        if (materialSchema.HasBaseMaterial()) {
            // This base material is defined as a derivesFrom relationship
            parentPath = materialSchema.GetBaseMaterialPath();
        }

        UsdPrim parentPrim = 
            prim.GetStage()->GetPrimAtPath(parentPath);

        // Asset sanity check. It is possible the derivesFrom relationship
        // for a Look exists but references a non-existent location. If so,
        // simply return the base path.
        if (!parentPrim) {
            return "";
        }

        if (parentPrim.IsInMaster())
        {
            // If the prim is inside a master, then attempt to translate the
            // parentPath to the corresponding uninstanced path, assuming that 
            // the given forwarded path and parentPath belong to the same master
            const SdfPath primPath = prim.GetPath();
            std::pair<SdfPath, SdfPath> prefixPair = 
                primPath.RemoveCommonSuffix(path);
            const SdfPath& masterPath = prefixPair.first;
            const SdfPath& instancePath = prefixPair.second;
            
            // XXX: Assuming that the base look (parent) path belongs to the 
            // same master! If it belongs to a different master, we don't have
            //  the context needed to resolve it.
            if (parentPath.HasPrefix(masterPath)) {
                parentPath = instancePath.AppendPath(parentPath.ReplacePrefix(
                    masterPath, SdfPath::ReflexiveRelativePath()));
            } else {
                FnLogWarn("Error converting UsdMaterial path <" << 
                    path.GetString() <<
                    "> to katana location: could not map parent path <" <<
                    parentPath.GetString() << "> to uninstanced location.");
                return "";
            }
        }
        // displayGroup coming from the parent includes the materialGroup
        std::string parentDisplayName = _GetDisplayName(parentPrim);
        std::string parentDisplayGroup = _GetDisplayGroup(
            parentPrim, 
            parentPath);
        
        if (parentDisplayGroup.empty()) {
            displayGroup = parentDisplayName;
        }
        else {
            displayGroup = parentDisplayGroup;
            displayGroup += '/';
            displayGroup += parentDisplayName;
        }
    }

    return displayGroup;
}

std::string
PxrUsdKatanaUtils::ConvertUsdMaterialPathToKatLocation(
        const SdfPath& path,
        const PxrUsdKatanaUsdInPrivateData& data)
{    
    std::string returnValue = "/" + path.GetName();

    // calculate the material group. It can be either "/" or an absolute
    // path (no trailing '/')
    std::string materialGroupKatanaPath = 
        ConvertUsdPathToKatLocation(path.GetParentPath(), data, true);

    UsdPrim prim = 
        UsdUtilsGetPrimAtPathWithForwarding(
            data.GetUsdInArgs()->GetStage(), path);

    // LooksDerivedStructure is legacy
    bool isLibrary = (materialGroupKatanaPath == "/" || 
        materialGroupKatanaPath == "/LooksDerivedStructure");

    if (isLibrary) {
        // materials are at the root: we are in a library
        if (!prim.IsValid()) {
            // failed
            return returnValue;
        }
    }
    else {
        // the parent of this material is a material group
        // apply prim name only if 
        returnValue = materialGroupKatanaPath;
        if (returnValue != "/") {
            returnValue += '/';
        }
        returnValue += path.GetName();

        if (!prim.IsValid()) {
            return returnValue;
        }
    }

    returnValue = materialGroupKatanaPath;
    if (returnValue != "/") {
        returnValue += '/';
    }

    std::string displayGroup = _GetDisplayGroup(prim, path);
    if (!displayGroup.empty()) {
        returnValue += displayGroup;
        returnValue += '/';
    }

    std::string primName = _GetDisplayName(prim);
    returnValue += primName;
    return returnValue;
}

bool 
PxrUsdKatanaUtils::ModelGroupIsAssembly(const UsdPrim &prim)
{
    if (!(prim.IsGroup() && prim.GetParent()) || prim.IsInMaster())
        return false;

    // XXX with bug/102670, this test will be trivial: prim.IsAssembly()
    TfToken kind;

    if (!UsdModelAPI(prim).GetKind(&kind)){
        TF_WARN("Expected to find authored kind on prim <%s>",
                prim.GetPath().GetText());
        return false;
    }

    return KindRegistry::IsA(kind, KindTokens->assembly) 
        || PxrUsdKatanaUtils::ModelGroupNeedsProxy(prim);
}

FnKat::GroupAttribute
PxrUsdKatanaUtils::GetViewerProxyAttr(const PxrUsdKatanaUsdInPrivateData& data)
{
    FnKat::GroupBuilder proxiesBuilder;

    proxiesBuilder.set("viewer.load.opType",
        FnKat::StringAttribute("StaticSceneCreate"));

    proxiesBuilder.set("viewer.load.opArgs.a.type",
        FnKat::StringAttribute("usd"));

    proxiesBuilder.set("viewer.load.opArgs.a.currentTime", 
        FnKat::DoubleAttribute(data.GetCurrentTime()));

    proxiesBuilder.set("viewer.load.opArgs.a.fileName", 
        FnKat::StringAttribute(data.GetUsdInArgs()->GetFileName()));

    proxiesBuilder.set("viewer.load.opArgs.a.forcePopulateUsdStage", 
        FnKat::FloatAttribute(1));

    // XXX: Once everyone has switched to the op, change referencePath
    // to isolatePath here and in the USD VMP (2/25/2016).
    proxiesBuilder.set("viewer.load.opArgs.a.referencePath", 
        FnKat::StringAttribute(data.GetUsdPrim().GetPath().GetString()));

    proxiesBuilder.set("viewer.load.opArgs.a.rootLocation", 
        FnKat::StringAttribute(data.GetUsdInArgs()->GetRootLocationPath()));

    proxiesBuilder.set("viewer.load.opArgs.a.session",
            data.GetUsdInArgs()->GetSessionAttr());

    proxiesBuilder.set("viewer.load.opArgs.a.ignoreLayerRegex",
       FnKat::StringAttribute(data.GetUsdInArgs()->GetIgnoreLayerRegex()));

    return proxiesBuilder.build();
}

bool 
PxrUsdKatanaUtils::PrimIsSubcomponent(const UsdPrim &prim)
{
    // trying to make this early exit for leaf geometry.
    // unfortunately there's no good IsXXX() method to test
    // for subcomponents -- they aren't Models or Groups --
    // but they do have Payloads.
    if (!(prim.HasPayload() && prim.GetParent()))
        return false;

    // XXX(spiff) with bug/102670, this test will be trivial: prim.IsAssembly()
    TfToken kind;

    if (!UsdModelAPI(prim).GetKind(&kind)){
        TF_WARN("Expected to find authored kind on prim <%s>",
                prim.GetPath().GetText());
        return false;
    }

    return KindRegistry::IsA(kind, KindTokens->subcomponent);
}



bool 
PxrUsdKatanaUtils::ModelGroupNeedsProxy(const UsdPrim &prim)
{
    // No proxy if group-to-assembly promotion is explicitly suppressed.
    bool suppressProxy;
    if (UsdKatanaBlindDataObject(prim)
            .GetSuppressGroupToAssemblyPromotionAttr()
            .Get(&suppressProxy) && suppressProxy) {
        return false;
    }

    // Check to see if all children are not group models, if so, we'll make
    // this an assembly as a load/proxy optimization.
    TF_FOR_ALL(childIt, prim.GetChildren()) {
        if (childIt->IsGroup())
            return false; 
    }

    return true;
}

bool 
PxrUsdKatanaUtils::IsModelAssemblyOrComponent(const UsdPrim& prim)
{
    if (!prim.IsModel() || prim.IsInMaster()) {
        return false;
    }

    {
        // handle cameras as they are not "assembly" or "component" to katana.
        if (prim.IsA<UsdGeomCamera>()) {
            return false;
        }

        // XXX: A prim whose kind *equals* "group" should never be
        // considered an assembly or component
        // http://bugzilla.pixar.com/show_bug.cgi?id=106971#c1
        TfToken kind;
        if (!UsdModelAPI(prim).GetKind(&kind)){
            TF_WARN("Expected to find authored kind on prim <%s>",
                    prim.GetPath().GetText());
            return false;
        }
        if (kind == KindTokens->group) {
            return false;
        }
    }

    // XXX: We'll be able to implement all of this in a
    // much more clear way in the future.  for now, just check if it has this
    // authored metadata.
    // XXX: coming with bug/102670
    if (prim.HasAuthoredMetadata(TfToken("references"))) {
        return true;
    }

    return false;
}

bool
PxrUsdKatanaUtils::IsAttributeVarying(
    const UsdAttribute& attr, double currentTime) 
{
    // XXX: Copied from UsdImagingDelegate::_TrackVariability.
    // XXX: This logic is highly sensitive to the underlying quantization of
    //      time. Also, the epsilon value (.000001) may become zero for large
    //      time values.
    double lower, upper, queryTime;
    bool hasSamples;
    queryTime = currentTime + 0.000001;
    // TODO: migrate this logic into UsdAttribute.
    if (attr.GetBracketingTimeSamples(queryTime, &lower, &upper, &hasSamples)
        && hasSamples)
    {
        // The potential results are:
        //    * Requested time was between two time samples
        //    * Requested time was out of the range of time samples (lesser)
        //    * Requested time was out of the range of time samples (greater)
        //    * There was a time sample exactly at the requested time or
        //      there was exactly one time sample.
        // The following logic determines which of these states we are in.

        // Between samples?
        if (lower != upper) {
            return true;
        }

        // Out of range (lower) or exactly on a time sample?
        attr.GetBracketingTimeSamples(lower+.000001,
                                      &lower, &upper, &hasSamples);
        if (lower != upper) {
            return true;
        }

        // Out of range (greater)?
        attr.GetBracketingTimeSamples(lower-.000001,
                                      &lower, &upper, &hasSamples);
        if (lower != upper) {
            return true;
        }
        // Really only one time sample --> not varying for our purposes
    }
    return false;
}

std::string PxrUsdKatanaUtils::GetModelInstanceName(const UsdPrim& prim)
{
    if (!prim) {
        return std::string();
    }

    bool isPseudoRoot = prim.GetPath() == SdfPath::AbsoluteRootPath();

    if (!isPseudoRoot) {
        std::string modelInstanceName;
        if (prim.GetAttribute(TfToken(
                        UsdRiStatementsAPI::MakeRiAttributePropertyName(
                            "ModelInstance")))
                .Get(&modelInstanceName)) {
            return modelInstanceName;
        }

        if (PxrUsdKatanaUtils::IsModelAssemblyOrComponent(prim)) {
            FnLogWarn(TfStringPrintf("Could not get modelInstanceName for "
                     "assembly/component '%s'. Using prim.name", 
                     prim.GetPath().GetText()).c_str());
            return prim.GetName();
        }
    }

    // Recurse to namespace parents so we can find the enclosing model
    // instance.  (Note that on the katana side, the modelInstanceName
    // attribute inherits.)
    //
    // XXX tools OM is working on a much more clear future way to handle
    // this, but until then we recurse upwards.
    return PxrUsdKatanaUtils::GetModelInstanceName( prim.GetParent() );
}

std::string 
PxrUsdKatanaUtils::GetAssetName(const UsdPrim& prim)
{
    bool isPseudoRoot = prim.GetPath() == SdfPath::AbsoluteRootPath();

    if (isPseudoRoot)
        return std::string();

    UsdModelAPI model(prim);
    std::string assetName;
    if (model.GetAssetName(&assetName)) {
        if (!assetName.empty())
            return assetName;
    }

    // if we can make it so this function only gets called on assets, we
    // should re-introduce the warning if we were unable to really obtain
    // the model name.  for now, removing the warning because it currently
    // spews for things like cameras, etc.
    if (PxrUsdKatanaUtils::IsModelAssemblyOrComponent(prim)) {
        FnLogWarn(TfStringPrintf("Could not get assetName for "
                    "assembly/component '%s'. Using prim.name", 
                    prim.GetPath().GetText()).c_str());
    }

    return prim.GetName();
}

bool
PxrUsdKatanaUtils::IsBoundable(const UsdPrim& prim)
{
    if (prim.IsModel() &&
        ((!prim.IsGroup()) || PxrUsdKatanaUtils::ModelGroupIsAssembly(prim)))
        return true;

    if (PxrUsdKatanaUtils::PrimIsSubcomponent(prim))
        return true;

    return prim.IsA<UsdGeomBoundable>();
}

FnKat::DoubleAttribute
PxrUsdKatanaUtils::ConvertBoundsToAttribute(
        const std::vector<GfBBox3d>& bounds,
        const std::vector<double>& motionSampleTimes,
        const bool isMotionBackward,
        bool* hasInfiniteBounds)
{
    FnKat::DoubleBuilder boundBuilder(6);

    // There must be one bboxCache per motion sample, for efficiency purposes.
    if (!TF_VERIFY(bounds.size() == motionSampleTimes.size())) {
        return FnKat::DoubleAttribute();
    }

    for (size_t i = 0; i < motionSampleTimes.size(); i++) {
        const GfBBox3d& bbox = bounds[i];

        double relSampleTime = motionSampleTimes[i];

        const GfRange3d range = bbox.ComputeAlignedBox();
        const GfVec3d& min = range.GetMin();
        const GfVec3d& max = range.GetMax();

        // Don't return empty bboxes, Katana/PRMan will not behave well.
        if (range.IsEmpty()) {
            // FnLogWarn(TfStringPrintf(
            //     "Failed to compute bound for <%s>", 
            //      prim.GetPath().GetText()));
            return FnKat::DoubleAttribute();
        }

        if ( isinf(min[0]) || isinf(min[1]) || isinf(min[2]) ||
            isinf(max[0]) || isinf(max[1]) || isinf(max[2]) ) {
            *hasInfiniteBounds = true;
        }

        std::vector<double> &boundData = boundBuilder.get(
            isMotionBackward ? PxrUsdKatanaUtils::ReverseTimeSample(
                relSampleTime) : relSampleTime);

        boundData.push_back( min[0] );
        boundData.push_back( max[0] );
        boundData.push_back( min[1] );
        boundData.push_back( max[1] );
        boundData.push_back( min[2] );
        boundData.push_back( max[2] );
    }

    return boundBuilder.build();
}

namespace
{
    typedef std::map<std::string, std::string> StringMap;
    typedef std::set<std::string> StringSet;
    typedef std::map<std::string, StringSet> StringSetMap;
    
    void _walkForMasters(const UsdPrim& prim, StringMap & masterToKey,
            StringSetMap & keyToMasters)
    {
        if (prim.IsInstance())
        {
            const UsdPrim master = prim.GetMaster();
            
            if (master.IsValid())
            {
                std::string masterPath = master.GetPath().GetString();
                
                if (masterToKey.find(masterPath) == masterToKey.end())
                {
                    std::string assetName;
                    UsdModelAPI(prim).GetAssetName(&assetName);
                    if (assetName.empty())
                    {
                        assetName = "master";
                    }
                    
                    std::ostringstream buffer;
                    buffer << assetName << "/variants";
                    
                    UsdVariantSets variantSets = prim.GetVariantSets();
                    
                    std::vector<std::string> names;
                    variantSets.GetNames(&names);
                    TF_FOR_ALL(I, names)
                    {
                        const std::string & variantName = (*I);
                        std::string variantValue =
                                variantSets.GetVariantSet(
                                        variantName).GetVariantSelection();
                        buffer << "__" << variantName << "_" << variantValue;
                    }
                    
                    std::string key = buffer.str();
                    masterToKey[masterPath] = key;
                    keyToMasters[key].insert(masterPath);
                    //TODO, Warn when there are multiple masters with the
                    //      same key.
                    
                    _walkForMasters(master, masterToKey, keyToMasters);
                }
            }
        }
        
        
        TF_FOR_ALL(childIter, prim.GetFilteredChildren(
                UsdPrimIsDefined && UsdPrimIsActive && !UsdPrimIsAbstract))
        {
            const UsdPrim& child = *childIter;
            _walkForMasters(child, masterToKey, keyToMasters);
        }
    }
}

FnKat::GroupAttribute
PxrUsdKatanaUtils::BuildInstanceMasterMapping(
        const UsdStageRefPtr& stage, const SdfPath &rootPath)
{
    StringMap masterToKey;
    StringSetMap keyToMasters;
    _walkForMasters(stage->GetPrimAtPath(rootPath), masterToKey, keyToMasters);
    
    FnKat::GroupBuilder gb;
    TF_FOR_ALL(I, keyToMasters)
    {
        const std::string & key = (*I).first;
        const StringSet & masters = (*I).second;
        
        size_t i = 0;
        
        TF_FOR_ALL(J, masters)
        {
            const std::string & master = (*J);
            
            std::ostringstream buffer;
            
            buffer << key << "/m" << i;
            gb.set(FnKat::DelimiterEncode(master),
                    FnKat::StringAttribute(buffer.str()));
            
            ++i;
        }
    }
    
    
    return gb.build();
}

namespace {

// DataBuilder<>::update() is broken so we roll our own.  Note that we
// clear the builder first, unlike the update() member function.
template <typename B, typename A>
void update(B& builder, const A& attr)
{
    // Start clean and set the tuple size.
    builder = B(attr.getTupleSize());

    // Copy the data.  We make a local copy because a StringAttribute
    // returns const char* but the builder wants std::string.
    for (int64_t i = 0, n = attr.getNumberOfTimeSamples(); i != n; ++i) {
        const auto time = attr.getSampleTime(i);
        const auto& src = attr.getNearestSample(time);
        std::vector<typename A::value_type> dst(src.begin(), src.end());
        builder.set(dst, time);
    }
}

}

//
// PxrUsdKatanaUtilsLightListAccess
//

PxrUsdKatanaUtilsLightListAccess::PxrUsdKatanaUtilsLightListAccess(
        FnKat::GeolibCookInterface &interface,
        const PxrUsdKatanaUsdInArgsRefPtr& usdInArgs) :
    _interface(interface),
    _usdInArgs(usdInArgs)
{
    // Get the lightList attribute.
    FnKat::GroupAttribute lightList = _interface.getAttr("lightList");
    if (lightList.isValid()) {
        _lightListBuilder.deepUpdate(lightList);
    }
}

PxrUsdKatanaUtilsLightListAccess::~PxrUsdKatanaUtilsLightListAccess()
{
    // Do nothing
}

void
PxrUsdKatanaUtilsLightListAccess::SetPath(const SdfPath& lightPath)
{
    _lightPath = lightPath;
    if (_lightPath.IsAbsolutePath()) {
        _key = TfStringReplace(GetLocation().substr(1), "/", "_") + '.';
    }
    else {
        _key.clear();
    }
}

UsdPrim
PxrUsdKatanaUtilsLightListAccess::GetPrim() const
{
    return _usdInArgs->GetStage()->GetPrimAtPath(_lightPath);
}

std::string
PxrUsdKatanaUtilsLightListAccess::GetLocation() const
{
    return PxrUsdKatanaUtils::
                ConvertUsdPathToKatLocation(_lightPath, _usdInArgs);
}

std::string
PxrUsdKatanaUtilsLightListAccess::GetLocation(const SdfPath& path) const
{
    return PxrUsdKatanaUtils::ConvertUsdPathToKatLocation(path, _usdInArgs);
}

void
PxrUsdKatanaUtilsLightListAccess::_Set(
    const std::string& name, const VtValue& value)
{
    if (TF_VERIFY(!_key.empty(), "Light path not set or not absolute")) {
        constexpr bool asShaderParam = true;
        FnKat::Attribute attr =
            PxrUsdKatanaUtils::ConvertVtValueToKatAttr(value, asShaderParam);
        if (TF_VERIFY(attr.isValid(),
                      "Failed to convert value for %s", name.c_str())) {
            _lightListBuilder.set(_key + name, attr);
        }
    }
}

void
PxrUsdKatanaUtilsLightListAccess::_Set(
    const std::string& name, const FnKat::Attribute& attr)
{
    if (TF_VERIFY(!_key.empty(), "Light path not set or not absolute")) {
        _lightListBuilder.set(_key + name, attr);
    }
}

bool
PxrUsdKatanaUtilsLightListAccess::SetLinks(
    const UsdLuxLinkingAPI &linkAPI,
    const std::string &linkName)
{
    bool isLinked = false;
    FnKat::GroupBuilder onBuilder, offBuilder;

    // See if the prim has special blind data for round-tripping CEL
    // expressions.
    UsdPrim prim = linkAPI.GetPrim();
    UsdAttribute off =
        prim.GetAttribute(TfToken("katana:CEL:lightLink:" + linkName + ":off"));
    UsdAttribute on =
        prim.GetAttribute(TfToken("katana:CEL:lightLink:" + linkName + ":on"));
    if (off.IsValid() || on.IsValid()) {
        // We have CEL info.  Use it as-is.
        VtArray<std::string> patterns;
        if (off.IsValid() && off.Get(&patterns)) {
            for (const auto& pattern: patterns) {
                const FnKat::StringAttribute patternAttr(pattern);
                offBuilder.set(patternAttr.getHash().str(), patternAttr);
            }
        }
        if (on.IsValid() && on.Get(&patterns)) {
            for (const auto& pattern: patterns) {
                const FnKat::StringAttribute patternAttr(pattern);
                onBuilder.set(patternAttr.getHash().str(), patternAttr);
            }
        }

        // We can't know without evaluating if we link the prim's path
        // so assume that we do.
        isLinked = true;
    }
    else {
        UsdLuxLinkingAPI::LinkMap linkMap = linkAPI.ComputeLinkMap();
        for (const auto &entry: linkMap) {
            // By convention, entries are "link.TYPE.{on,off}.HASH" where
            // HASH is getHash() of the CEL and TYPE is the type of linking
            // (light, shadow, etc). In this case we can just hash the
            // string attribute form of the location.
            const std::string location =
                PxrUsdKatanaUtils::ConvertUsdPathToKatLocation(entry.first,
                                                               _usdInArgs);
            const FnKat::StringAttribute locAttr(location);
            const std::string linkHash = locAttr.getHash().str();
            (entry.second ? onBuilder : offBuilder).set(linkHash, locAttr);
        }
        isLinked = UsdLuxLinkingAPI::DoesLinkPath(linkMap, linkAPI.GetPath());
    }

    // Set off and then on attributes, in order, to ensure
    // stable override semantics when katana applies these.
    // (This matches what the Gaffer node does.)
    FnKat::GroupAttribute offAttr = offBuilder.build();
    if (offAttr.getNumberOfChildren()) {
        _Set("link."+linkName+".off", offAttr);
    }
    FnKat::GroupAttribute onAttr = onBuilder.build();
    if (onAttr.getNumberOfChildren()) {
        _Set("link."+linkName+".on", onAttr);
    }

    return isLinked;
}

void
PxrUsdKatanaUtilsLightListAccess::AddToCustomStringList(
    const std::string& tag,
    const std::string& value)
{
    // Append the value.
    if (_customStringLists.find(tag) == _customStringLists.end()) {
        // This is the first value.  First copy any existing attribute.
        auto& builder = _customStringLists[tag];
        FnKat::StringAttribute attr = _interface.getAttr(tag);
        if (attr.isValid()) {
            update(builder, attr);
        }

        // Then append the value.
        builder.push_back(value);
    }
    else {
        // We've already seen this tag.  Just append the value.
        _customStringLists[tag].push_back(value);
    }
}

void
PxrUsdKatanaUtilsLightListAccess::Build()
{
    FnKat::GroupAttribute lightListAttr = _lightListBuilder.build();
    if (lightListAttr.getNumberOfChildren() > 0) {
        _interface.setAttr("lightList", lightListAttr);
    }

    // Add custom string lists.
    for (auto& value: _customStringLists) {
        auto attr = value.second.build();
        if (attr.getNumberOfValues() > 0) {
            _interface.setAttr(value.first, attr);
        }
    }
    _customStringLists.clear();
}

PXR_NAMESPACE_CLOSE_SCOPE
<|MERGE_RESOLUTION|>--- conflicted
+++ resolved
@@ -1189,17 +1189,12 @@
 }
 
 std::string
-<<<<<<< HEAD
 PxrUsdKatanaUtils::_ConvertUsdPathToKatLocation(
         const SdfPath &path,
         const std::string &isolatePathString,
-        const std::string &rootPathString)
-=======
-PxrUsdKatanaUtils::ConvertUsdPathToKatLocation(
-        const SdfPath& path,
-        const PxrUsdKatanaUsdInArgsRefPtr &usdInArgs,
+        const std::string &rootPathString,
+        const std::string &sessionPathString,
         bool allowOutsideIsolation)
->>>>>>> 6b896bfe
 {
     if (!TF_VERIFY(path.IsAbsolutePath())) {
         return std::string();
@@ -1207,12 +1202,7 @@
 
     // Convert to the corresponding katana location by stripping
     // off the leading rootPath and prepending rootLocation.
-<<<<<<< HEAD
     //
-=======
-    std::string isolatePathString = usdInArgs->GetIsolatePath();
-
->>>>>>> 6b896bfe
     // absolute path: starts with '/'
     std::string pathString = path.GetString(); 
     if (!isolatePathString.empty()) {
@@ -1224,11 +1214,10 @@
             if (allowOutsideIsolation) {
                 // So we are returning the path using the session location
                 // For materials.
-                const auto sessionLocation = usdInArgs->GetSessionLocationPath();
-                if (sessionLocation.empty() && pathString.empty()) {
+                if (sessionPathString.empty() && pathString.empty()) {
                     return "/";
                 }
-                return sessionLocation + pathString;
+                return sessionPathString + pathString;
             } else {
                 std::cerr << "UsdIn: Failed to compute katana path for"
                 " usd path: " << path << " with given isolatePath: " <<
@@ -1236,7 +1225,7 @@
                 return std::string();
             }
         }
-    }
+    } 
 
     // The rootPath is expected to be an absolute path or empty string.
     //
@@ -1254,21 +1243,20 @@
 std::string
 PxrUsdKatanaUtils::ConvertUsdPathToKatLocation(
         const SdfPath& path,
-<<<<<<< HEAD
-        const PxrUsdKatanaUsdInArgsRefPtr &usdInArgs)
+        const PxrUsdKatanaUsdInArgsRefPtr &usdInArgs,
+        bool allowOutsideIsolation)
 {
     return _ConvertUsdPathToKatLocation(path, usdInArgs->GetIsolatePath(),
-                                        usdInArgs->GetRootLocationPath());
+                                        usdInArgs->GetRootLocationPath(),
+                                        usdInArgs->GetSessionLocationPath(),
+                                        allowOutsideIsolation);
 }
 
 std::string
 PxrUsdKatanaUtils::ConvertUsdPathToKatLocation(
         const SdfPath& path,
-        const PxrUsdKatanaUsdInPrivateData& data)
-=======
         const PxrUsdKatanaUsdInPrivateData& data,
         bool allowOutsideIsolation)
->>>>>>> 6b896bfe
 {
     if (!TF_VERIFY(path.IsAbsolutePath())) {
         return std::string();
@@ -1284,7 +1272,8 @@
             data.GetMasterPath(), data.GetInstancePath());
     }
 
-    return ConvertUsdPathToKatLocation(nonMasterPath, data.GetUsdInArgs(), allowOutsideIsolation);
+    return ConvertUsdPathToKatLocation(nonMasterPath, data.GetUsdInArgs(), 
+                                       allowOutsideIsolation);
 }
 
 std::string
