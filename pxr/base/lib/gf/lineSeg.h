--- conflicted
+++ resolved
@@ -64,17 +64,10 @@
     /// Return the length of the line
     double GetLength() const { return _length; }
 
-<<<<<<< HEAD
-    //!
-    // Returns the point on the line that is closest to \p point. If
-    // \p t is not \c NULL, it will be set to the parametric
-    // distance along the line of the closest point.
-    GF_API
-=======
     /// Returns the point on the line that is closest to \p point. If
     /// \p t is not \c NULL, it will be set to the parametric
     /// distance along the line of the closest point.
->>>>>>> a6e4cf53
+    GF_API
     GfVec3d FindClosestPoint(const GfVec3d &point, double *t = NULL) const;
 
     /// Component-wise equality test. The starting points and directions,
@@ -104,18 +97,6 @@
     double              _length;   // distance from p0 to p1
 };
 
-<<<<<<< HEAD
-//!
-// Computes the closets points on \p line and \p seg.
-// The two points are returned in \p p1 and \p p2.
-// The parametric distances of \p p1 and \p p2 along the line and segment
-// are returned in \p t1 and \p t2.
-//
-// This returns \c false if the lines were close enough to
-// parallel that no points could be computed; in this case, the
-// other return values are undefined.
-GF_API
-=======
 /// Computes the closets points on \p line and \p seg.
 ///
 /// The two points are returned in \p p1 and \p p2. The parametric distances
@@ -125,23 +106,11 @@
 /// This returns \c false if the lines were close enough to parallel that no
 /// points could be computed; in this case, the other return values are
 /// undefined.
->>>>>>> a6e4cf53
+GF_API
 bool GfFindClosestPoints( const GfLine &line, const GfLineSeg &seg,
                           GfVec3d *p1 = nullptr, GfVec3d *p2 = nullptr,
                           double *t1 = nullptr, double *t2 = nullptr );
 
-<<<<<<< HEAD
-//!
-// Computes the closets points on two line segments, \p seg1 and \p seg2.
-// The two points are returned in \p p1 and \p p2.
-// The parametric distances of \p p1 and \p p2 along the segments
-// are returned in \p t1 and \p t2.
-//
-// This returns \c false if the lines were close enough to
-// parallel that no points could be computed; in this case, the
-// other return values are undefined.
-GF_API
-=======
 /// Computes the closets points on two line segments, \p seg1 and \p seg2. The
 /// two points are returned in \p p1 and \p p2. The parametric distances of \p
 /// p1 and \p p2 along the segments are returned in \p t1 and \p t2.
@@ -149,7 +118,7 @@
 /// This returns \c false if the lines were close enough to parallel that no
 /// points could be computed; in this case, the other return values are
 /// undefined.
->>>>>>> a6e4cf53
+GF_API
 bool GfFindClosestPoints( const GfLineSeg &seg1, const GfLineSeg &seg2,
                           GfVec3d *p1 = nullptr, GfVec3d *p2 = nullptr,
                           double *t1 = nullptr, double *t2 = nullptr );
