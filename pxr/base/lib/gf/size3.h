--- conflicted
+++ resolved
@@ -191,21 +191,12 @@
                        v1._vec[2]/s);
     }
 
-<<<<<<< HEAD
-    //! Output operator
+    /// Output operator
     friend GF_API std::ostream &operator<<(std::ostream &o, GfSize3 const &v);
-=======
-    /// Output operator
-    friend std::ostream &operator<<(std::ostream &o, GfSize3 const &v);
->>>>>>> a6e4cf53
 
     /// Conversion to GfVec3i
     operator GfVec3i() const {
-<<<<<<< HEAD
-	return GfVec3i(static_cast<int>(_vec[0]), static_cast<int>(_vec[1]), static_cast<int>(_vec[2]));
-=======
         return GfVec3i(_vec[0],_vec[1],_vec[2]);
->>>>>>> a6e4cf53
     }
 private:
     size_t _vec[3];
