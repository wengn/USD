//
// Copyright 2016 Pixar
//
// Licensed under the Apache License, Version 2.0 (the "Apache License")
// with the following modification; you may not use this file except in
// compliance with the Apache License and the following modification to it:
// Section 6. Trademarks. is deleted and replaced with:
//
// 6. Trademarks. This License does not grant permission to use the trade
//    names, trademarks, service marks, or product names of the Licensor
//    and its affiliates, except as required to comply with Section 4(c) of
//    the License and to reproduce the content of the NOTICE file.
//
// You may obtain a copy of the Apache License at
//
//     http://www.apache.org/licenses/LICENSE-2.0
//
// Unless required by applicable law or agreed to in writing, software
// distributed under the Apache License with the above modification is
// distributed on an "AS IS" BASIS, WITHOUT WARRANTIES OR CONDITIONS OF ANY
// KIND, either express or implied. See the Apache License for the specific
// language governing permissions and limitations under the Apache License.
//
#ifndef GF_SIZE2_H
#define GF_SIZE2_H

/// \file gf/size2.h
/// \ingroup group_gf_LinearAlgebra

#include "pxr/base/arch/inttypes.h"
#include "pxr/base/gf/vec2i.h"
#include "pxr/base/gf/api.h"
#include <iosfwd>

/// \class GfSize2
/// \ingroup group_gf_LinearAlgebra
///
/// Two-dimensional array of sizes
///
/// GfSize2 is used to represent pairs of counts.  It is based on the datatype
/// size_t, and thus can only represent non-negative values in each dimension.
/// If you need to represent negative numbers as well, use GfVec2i.
///
/// Usage of GfSize2 is similar to that of GfVec2i, except that all
/// mathematical operations are componentwise (including multiplication).
///
class GfSize2 {
public:
    /// Default constructor initializes components to zero.
    GfSize2() {
        Set(0, 0);
    }

    /// Copy constructor.
    GfSize2(const GfSize2& o) {
        *this = o;
    }

    /// Conversion from GfVec2i.
    explicit GfSize2(const GfVec2i&o) {
        Set(o[0], o[1]);
    }

    /// Construct from an array.
    GfSize2(const size_t v[2]) {
        Set(v);
    }

    /// Construct from two values.
    GfSize2(size_t v0, size_t v1) {
        Set(v0, v1);
    }

    /// Set to the values in a given array.
    GfSize2 & Set(const size_t v[2]) {
        _vec[0] = v[0]; 
        _vec[1] = v[1]; 
        return *this;
    }

    /// Set to values passed directly.
    GfSize2 & Set(size_t v0, size_t v1) {
        _vec[0] = v0; 
        _vec[1] = v1; 
        return *this;
    }

    /// Array operator.
    size_t & operator [](size_t i) {
        return _vec[i];
    }

    /// Const array operator.
    const size_t & operator [](size_t i) const {
        return _vec[i];
    }

    /// Component-wise equality.
    bool operator ==(const GfSize2 &v) const {
        return _vec[0] == v._vec[0] && _vec[1] == v._vec[1];
    }

    /// Component-wise inequality.
    bool operator !=(const GfSize2 &v) const {
        return ! (*this == v);
    }

    /// Component-wise in-place addition.
    GfSize2 & operator +=(const GfSize2 &v) {
        _vec[0] += v._vec[0]; 
        _vec[1] += v._vec[1]; 
        return *this;
    }

    /// Component-wise in-place subtraction.
    GfSize2 & operator -=(const GfSize2 &v) {
        _vec[0] -= v._vec[0]; 
        _vec[1] -= v._vec[1]; 
        return *this;
    }

    /// Component-wise in-place multiplication.
    GfSize2 & operator *=(GfSize2 const &v) {
        _vec[0] *= v._vec[0];
        _vec[1] *= v._vec[1];
        return *this;
    }

    /// Component-wise in-place multiplication by a scalar.
    GfSize2 & operator *=(int d) {
        _vec[0] = _vec[0] * d;
        _vec[1] = _vec[1] * d;
        return *this;
    }

    /// Component-wise in-place division by a scalar.
    GfSize2 & operator /=(int d) {
        _vec[0] = _vec[0] / d;
        _vec[1] = _vec[1] / d;
        return *this;
    }

    /// Component-wise addition.
    friend GfSize2 operator +(const GfSize2 &v1, const GfSize2 &v2) {
        return GfSize2(v1._vec[0]+v2._vec[0],
                       v1._vec[1]+v2._vec[1]);
    }

    /// Component-wise subtraction.
    friend GfSize2 operator -(const GfSize2 &v1, const GfSize2 &v2) {
        return GfSize2(v1._vec[0]-v2._vec[0],
                       v1._vec[1]-v2._vec[1]);
    }

    /// Component-wise multiplication.
    friend GfSize2 operator *(const GfSize2 &v1, const GfSize2 &v2) {
        return GfSize2(v1._vec[0]*v2._vec[0],
                       v1._vec[1]*v2._vec[1]);
    }

    /// Component-wise multiplication by a scalar.
    friend GfSize2 operator *(const GfSize2 &v1, int s) {
        return GfSize2(v1._vec[0]*s,
                       v1._vec[1]*s);
    }

    /// Component-wise multiplication by a scalar.
    friend GfSize2 operator *(int s, const GfSize2 &v1) {
        return GfSize2(v1._vec[0]*s,
                       v1._vec[1]*s);
    }

    /// Component-wise division by a scalar.
    friend GfSize2 operator /(const GfSize2 &v1, int s) {
        return GfSize2(v1._vec[0]/s,
                       v1._vec[1]/s);
    }

<<<<<<< HEAD
    //! Output operator
=======
    /// Output operator.
>>>>>>> cd7567a3
    GF_API
    friend std::ostream &operator<<(std::ostream &o, GfSize2 const &v);

    /// Conversion to GfVec2i.
    operator GfVec2i() const {
<<<<<<< HEAD
	return GfVec2i(static_cast<int>(_vec[0]), static_cast<int>(_vec[1]));
=======
        return GfVec2i(_vec[0], _vec[1]);
>>>>>>> cd7567a3
    }
 private:
    size_t _vec[2];
};

// Friend functions must be declared
GF_API std::ostream &operator<<(std::ostream &o, GfSize2 const &v);

#endif /* GF_SIZE2_H */<|MERGE_RESOLUTION|>--- conflicted
+++ resolved
@@ -176,21 +176,13 @@
                        v1._vec[1]/s);
     }
 
-<<<<<<< HEAD
-    //! Output operator
-=======
     /// Output operator.
->>>>>>> cd7567a3
     GF_API
     friend std::ostream &operator<<(std::ostream &o, GfSize2 const &v);
 
     /// Conversion to GfVec2i.
     operator GfVec2i() const {
-<<<<<<< HEAD
-	return GfVec2i(static_cast<int>(_vec[0]), static_cast<int>(_vec[1]));
-=======
         return GfVec2i(_vec[0], _vec[1]);
->>>>>>> cd7567a3
     }
  private:
     size_t _vec[2];
