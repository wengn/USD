--- conflicted
+++ resolved
@@ -100,23 +100,9 @@
         SetMatrix(m);
     }
 
-<<<<<<< HEAD
-    //!
-    // Sets the transformation from all component values.
-    // This constructor orders its arguments the way that 2x expects.
-    GF_API
-    GfTransform &	Set(const GfVec3d &scale,
-			    const GfRotation &pivotOrientation,
-			    const GfRotation &rotation,
-			    const GfVec3d &pivotPosition,
-			    const GfVec3d &translation);
-
-    //!
-    // Sets the transformation from all component values.
-    // This constructor orders its arguments the way that 3x expects.
-=======
     /// Sets the transformation from all component values.
     /// This constructor orders its arguments the way that 2x expects.
+    GF_API
     GfTransform &       Set(const GfVec3d &scale,
                             const GfRotation &pivotOrientation,
                             const GfRotation &rotation,
@@ -125,7 +111,6 @@
 
     /// Sets the transformation from all component values.
     /// This constructor orders its arguments the way that 3x expects.
->>>>>>> a6e4cf53
     GfTransform &       Set(const GfVec3d &translation,
                             const GfRotation &rotation,
                             const GfVec3d &scale,
@@ -135,27 +120,15 @@
                    pivotPosition, translation);
     }
 
-<<<<<<< HEAD
-    //!
-    // Sets the transform components to implement the transformation
-    // represented by matrix \p m , ignoring any projection. This
-    // tries to leave the current center unchanged.
-    GF_API
-    GfTransform &	SetMatrix(const GfMatrix4d &m);
-
-    //!
-    // Sets the transformation to the identity transformation.
-    GF_API
-    GfTransform &	SetIdentity();
-=======
     /// Sets the transform components to implement the transformation
     /// represented by matrix \p m , ignoring any projection. This tries to
     /// leave the current center unchanged.
+    GF_API
     GfTransform &       SetMatrix(const GfMatrix4d &m);
 
     /// Sets the transformation to the identity transformation.
+    GF_API
     GfTransform &       SetIdentity();
->>>>>>> a6e4cf53
 
     /// Sets the scale component, leaving all others untouched.
     void                SetScale(const GfVec3d &scale) {
@@ -227,36 +200,13 @@
         return _translation;
     }
 
-<<<<<<< HEAD
-    //!
-    // Returns a \c GfMatrix4d that implements the cumulative
-    // transformation.
-    GF_API
-    GfMatrix4d		GetMatrix() const;
-
-    //!
-    // Component-wise transform equality test. All components must
-    // match exactly for transforms to be considered equal.
-    GF_API
-    bool		operator ==(const GfTransform &xf) const;
-
-    //!
-    // Component-wise transform inequality test. All components must
-    // match exactly for transforms to be considered equal.
-    bool		operator !=(const GfTransform &xf) const {
-	return ! (*this == xf);
-    }
-
-    //!
-    // Post-multiplies transform \p xf into this transform.
-    GF_API
-    GfTransform &	operator *=(const GfTransform &xf);
-=======
     /// Returns a \c GfMatrix4d that implements the cumulative transformation.
+    GF_API
     GfMatrix4d          GetMatrix() const;
 
     /// Component-wise transform equality test. All components must match
     /// exactly for transforms to be considered equal.
+    GF_API
     bool                operator ==(const GfTransform &xf) const;
 
     /// Component-wise transform inequality test. All components must match
@@ -266,8 +216,8 @@
     }
 
     /// Post-multiplies transform \p xf into this transform.
+    GF_API
     GfTransform &       operator *=(const GfTransform &xf);
->>>>>>> a6e4cf53
 
     /// Returns the product of transforms \p xf1 and \p xf2.
     friend GfTransform  operator *(const GfTransform &xf1,
