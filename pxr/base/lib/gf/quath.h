--- conflicted
+++ resolved
@@ -119,18 +119,10 @@
         return ret;
     }
 
-<<<<<<< HEAD
-    //!
-    // Normalizes this quaternion in place to unit length, returning
-    // the length before normalization. If the length of this
-    // quaternion is smaller than \p eps, this sets the quaternion to
-    // identity.
-    GF_API
-=======
     /// Normalizes this quaternion in place to unit length, returning the
     /// length before normalization. If the length of this quaternion is
     /// smaller than \p eps, this sets the quaternion to identity.
->>>>>>> a6e4cf53
+    GF_API
     half Normalize(half eps = GF_MIN_VECTOR_LENGTH);
 
     /// Return this quaternion's conjugate, which is the quaternion with the
@@ -170,13 +162,8 @@
         return !(*this == q);
     }
 
-<<<<<<< HEAD
-    //!
-    // Post-multiply quaternion \p q into this quaternion.
+    /// Post-multiply quaternion \p q into this quaternion.
     GF_API
-=======
-    /// Post-multiply quaternion \p q into this quaternion.
->>>>>>> a6e4cf53
     GfQuath &operator *=(const GfQuath &q);
 
     /// Multiply this quaternion's coefficients by \p s.
@@ -257,20 +244,11 @@
     }
 };
 
-<<<<<<< HEAD
-//!
-// Spherically linearly interpolate between \p q0 and \p q1.
-//
-// If the interpolant \p alpha is zero, then the result is \p q0, while
-// \p alpha of one yields \p q1.
-GF_API GfQuath
-=======
 /// Spherically linearly interpolate between \p q0 and \p q1.
 ///
 /// If the interpolant \p alpha is zero, then the result is \p q0, while
 /// \p alpha of one yields \p q1.
-GfQuath
->>>>>>> a6e4cf53
+GF_API GfQuath
 GfSlerp(double alpha, const GfQuath& q0, const GfQuath& q1);
 
 GF_API GfQuath
