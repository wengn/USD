//
// Copyright 2016 Pixar
//
// Licensed under the Apache License, Version 2.0 (the "Apache License")
// with the following modification; you may not use this file except in
// compliance with the Apache License and the following modification to it:
// Section 6. Trademarks. is deleted and replaced with:
//
// 6. Trademarks. This License does not grant permission to use the trade
//    names, trademarks, service marks, or product names of the Licensor
//    and its affiliates, except as required to comply with Section 4(c) of
//    the License and to reproduce the content of the NOTICE file.
//
// You may obtain a copy of the Apache License at
//
//     http://www.apache.org/licenses/LICENSE-2.0
//
// Unless required by applicable law or agreed to in writing, software
// distributed under the Apache License with the above modification is
// distributed on an "AS IS" BASIS, WITHOUT WARRANTIES OR CONDITIONS OF ANY
// KIND, either express or implied. See the Apache License for the specific
// language governing permissions and limitations under the Apache License.
//
#ifndef TF_ITERATOR_H
#define TF_ITERATOR_H

<<<<<<< HEAD
#include "pxr/base/arch/hints.h"
#include <ciso646>
=======
/// \file tf/iterator.h
/// \ingroup group_tf_Containers
/// A simple iterator adapter for \c STL containers.

#include "pxr/base/arch/hints.h"
>>>>>>> a6e4cf53
#include "pxr/base/tf/diagnosticLite.h"
#include <type_traits>
#include <utility>

// May be specialized by container proxies and container "views" to indicate
// they should be copied for TfIterator iteration.
template <class T>
struct Tf_ShouldIterateOverCopy : std::false_type {};

// IteratorInterface abstracts the differences between forward/backward and
// const/non-const iteration so that TfIterator doesn't have to think about
// them.  It simply provides the IteratorType (which is either iterator,
// const_iterator, reverse_iterator, or reverse_const_iterator) and Begin and
// End which call the correct functions in the container (begin, rbegin, end,
// rend).
template <class T, bool Reverse>
struct Tf_IteratorInterface {
    typedef typename T::iterator IteratorType;
    static IteratorType Begin(T &c) { return c.begin(); }
    static IteratorType End(T &c) { return c.end(); }
};

template <class T, bool Reverse>
struct Tf_IteratorInterface<const T, Reverse> {
    typedef typename T::const_iterator IteratorType;
    static IteratorType Begin(T const &c) { return c.begin(); }
    static IteratorType End(T const &c) { return c.end(); }
};

template <class T>
struct Tf_IteratorInterface<T, true> {
    typedef typename T::reverse_iterator IteratorType;
    static IteratorType Begin(T &c) { return c.rbegin(); }
    static IteratorType End(T &c) { return c.rend(); }
};

template <class T>
struct Tf_IteratorInterface<const T, true> {
    typedef typename T::const_reverse_iterator IteratorType;
    static IteratorType Begin(T const &c) { return c.rbegin(); }
    static IteratorType End(T const &c) { return c.rend(); }
};

/// \class TfIterator
/// \ingroup group_tf_Containers group_tf_Stl
///
/// A simple iterator adapter for \c STL containers.
///
/// \c TfIterator iterates over the elements in an \c STL container, according
/// to the semantics of the \ref iterator_pattern "simple iterator pattern".
/// The following examples compare the \c TfIterator to \c STL, highlighting
/// the brevity of the \c TfIterator interface.
/// \code
///     std::vector<int> vector;
///     std::set<int> set;
///
///     // TfIterator 'while' loop
///     TfIterator< std::vector<int> > i(vector);
///     while (i) {
///         int x = *i++;
///     }
///
///     // STL 'while' loop
///     std::vector<int>::iterator i = vector.begin();
///     while (i != vector.end()) {
///         int x = *i++;
///     }
///
///     // TfIterator 'for' loop
///     std::set<int> set;
///     for (TfIterator< const std::set<int> > j = set; j; ++j) {
///         int x = *j;
///     }
///
///     // STL 'for' loop
///     std::set<int> set;
///     for (std::set<int>::iterator j = set.begin(); j != set.end(); ++j) {
///         int x = *j;
///     }
/// \endcode
///
/// Note that using the \c TF_FOR_ALL() macro, even more brevity is possible.
/// For example, to print out all items of a \c set<int> \c s, we could write
/// \code
///     TF_FOR_ALL(i, s)
///         printf("%d\n", *i);
/// \endcode
///
/// Typically, a \c TfIterator is used to traverse all of the elements in an
/// \c STL container.  For ordered sets, other uses include iterating over a
/// subset of the elements in the container, and using a \c TfIterator as a
/// sentinel.
/// \code
///     // Iterate over subset
///     TfIterator< std::vector<int> > start, finish;
///     TfIterator< std::vector<int> > iterator(start, finish);
///
///     // TfIterator sentinel
///     TfIterator< std::vector<int> > sentinel(finish, finish);
///     while (iterator != sentinel) {
///         int x = *iterator++;
///     }
/// \endcode
/// 
/// \anchor iterator_pattern
/// <b>The Simple Iterator Pattern</b>
///
/// The \e simple \e iterator pattern generalizes pointer semantics to
/// traverse a set of elements, much like \c STL iterators.  However, the
/// simple iterator pattern subscribes to a simpler subset of pointer
/// operations: pointer assignment (\c operator=), auto-increment (\c
/// operator++), dereferencing (\c operator*), redirection (\c operator->),
/// and null pointer comparison (\c operator! and \c operator \c bool).  The
/// simpler interface improves code legibility for the typical set traversals
/// for which iterators are most commonly used.  It is particularly useful for
/// specifying iterators over sets of elements that are maintained by a user
/// object, since the interface calls for only one \c GetIterator() entry
/// point rather than dual \c begin() and \c end() calls.  This is especially
/// desirable when the object owns many different sets.
/// \code
///     // The simple iterator pattern.
///     class Iterator {
///         Iterator();                                     // default c'tor
///         Iterator(const Iterator&);                      // copy c'tor
///         Iterator& operator=(const Iterator &);          // assignment
///         Iterator& operator++();                         // pre-increment
///         Iterator operator++(int);                       // post-increment
///         reference operator *();                         // dereference
///         pointer operator->();                           // redirection
///         bool operator==(const Iterator &) const;        // equality
///         bool operator!=(const Iterator &) const;        // inequality
///         bool operator!() const                          // is exhausted
///         operator bool() const;                          // is not exhausted
///     };
/// \endcode
///
/// \param T  container type
///
template <class T, bool Reverse=false>
class TfIterator {

    // Forward declare implementation structs.
    struct _IteratorPairAndCopy;
    struct _IteratorPair;

    // Select the correct data storage depending on whether we should iterate
    // over a copy of the container.
    typedef typename std::conditional<
        Tf_ShouldIterateOverCopy<T>::value, 
        _IteratorPairAndCopy, _IteratorPair
        >::type _Data;

    // Use a pointer-to-member safe bool idiom so that TfIterator instances can
    // be converted to bool, but won't implicitly convert to integral types.
    typedef const _Data (TfIterator::*_UnspecifiedBoolType);

public:
    // Choose either iterator or const_iterator for Iterator depending on
    // whether T is const.
    typedef Tf_IteratorInterface<T, Reverse> IterInterface;
    typedef typename IterInterface::IteratorType Iterator;

    typedef typename Iterator::reference Reference;
    typedef typename std::result_of<decltype(&Iterator::operator*)(Iterator)>
        ::type StarReturnType;
    typedef typename std::result_of<decltype(&Iterator::operator->)(Iterator)>
        ::type ArrowReturnType;

    /// Default constructor.  This iterator is uninitialized.
    TfIterator() { }

    /// Constructs an iterator to traverse each element of the specified
    /// \c STL container object.
    /// \param container  container object
    TfIterator(T& container) 
        : _data(container) 
    {
    }

    // Single argument constructor that takes a const reference so that it may
    // accept temporaries.  It is available only when the container type T
    // should be copied by the TfIterator.  It needs to be a template so
    // enable_if can work.
    template <typename X = T, 
              typename std::enable_if<
                  Tf_ShouldIterateOverCopy<T>::value 
                  and std::is_same<X, T>::value>::type* = nullptr>
    TfIterator(X const &container)
        : _data(container)
    {
    }

    /// Constructs an iterator to traverse a subset of the elements in a
    /// container.  This iterator is exhausted when it reaches the end
    /// iterator.
    /// \param begin  iterator at the beginning of the sequence
    /// \param end  iterator at the end of the sequence
    TfIterator(Iterator const &begin, Iterator const &end)
        : _data(begin, end)
    {
    }

    /// Returns true if this iterator is exhausted.
    /// \return true if this iterator is exhausted
    bool operator!() const {
        return _data.current == _data.end;
    }

    /// Returns true if this Iterator.has the same position in the sequence as
    /// the specified iterator.  The end of the sequence need not be the same.
    /// \param iterator  iterator to compare
    /// \return true if this Iterator.has the same position as \e iterator
    bool operator==(const TfIterator& iterator) const {
        return _data.current == iterator._data.current;
    }

    /// Returns false if (*this == \a iterator) returns true, returns true
    /// otherwise.
    bool operator!=(const TfIterator& iterator) const {
        return not (*this == iterator);
    }

    /// Pre-increment operator.  Advances this iterator to the next element in
    /// the sequence.
    /// \return this iterator
    TfIterator& operator++() {
        if (not *this) {
            TF_CODING_ERROR("iterator exhausted");
            return *this;
        }

        ++_data.current;
        return *this;
    }

    /// Post-increment operator.  Advances this iterator to the next element in
    /// the sequence, and returns a copy of this iterator prior to the increment.
    /// \return copy of this iterator prior to increment
    TfIterator operator++(int) {
        TfIterator iterator = *this;
        ++(*this);
        return iterator;
    }

    /// Returns the element referenced by this iterator.
    /// \return element
    StarReturnType operator*() {
        if (ARCH_UNLIKELY(not *this))
            TF_FATAL_ERROR("iterator exhausted");
        return *_data.current;
    }

    /// Returns the element referenced by this iterator.
    /// \return element
    StarReturnType operator*() const {
        if (ARCH_UNLIKELY(not *this))
            TF_FATAL_ERROR("iterator exhausted");
        return *_data.current;
    }

    /// Returns a pointer to the element referenced by this iterator.
    /// \return pointer to element
    ArrowReturnType operator->() {
        if (ARCH_UNLIKELY(not *this))
            TF_FATAL_ERROR("iterator exhausted");
        return _data.current.operator->();
    }   

    /// Returns true if this Iterator has not been exhausted.
    /// \return true if this Iterator has not been exhausted
    operator _UnspecifiedBoolType() const {
        return _data.current == _data.end ? 0 : &TfIterator::_data;
    }

    /// Returns an \c STL iterator that has the same position as this
    /// iterator.
    /// \return \c STL iterator at the same position as this iterator
    operator Iterator() const {
        return _data.current;
    }

    /// Returns an \c STL iterator that has the same position as this
    /// iterator.
    /// \return \c STL iterator at the same position as this iterator
    const Iterator& base() const {
        return _data.current;
    }

    /// Returns an iterator that is positioned at the next element in the
    /// sequence.
    /// \return iterator at next element in the sequence
    TfIterator GetNext() const {
        TfIterator next = *this;
        ++next;
        return next;
    }

  private:  // state

    // Normal iteration just holds onto the begin/end pair of iterators.
    struct _IteratorPair {
        _IteratorPair() {}
        explicit _IteratorPair(T &c) {
            // Use assignment rather than initializer-list here to work around
            // a GCC 4.1.2 bug when using TfIterator with TfHashMap.
            current = IterInterface::Begin(c);
            end = IterInterface::End(c);
        }
        _IteratorPair(Iterator const &b, Iterator const &e) :
            current(b), end(e) {}
        Iterator current;
        Iterator end;
    };

    // Iterating over copies which is appropriate for proxies retains a copy of
    // 'container' and iterators into the copy.
    struct _IteratorPairAndCopy : public _IteratorPair {
        _IteratorPairAndCopy() {}
        explicit _IteratorPairAndCopy(T const &c) : _IteratorPair(), _copy(c) {
            current = IterInterface::Begin(_copy);
            end = IterInterface::End(_copy);
        }
        using _IteratorPair::current;
        using _IteratorPair::end;
    private:
        T _copy;
    };

    _Data _data;

};

/// Helper functions for creating TfIterator objects.
/// \ingroup group_tf_Containers
template <class T>
TfIterator<typename std::remove_reference<T>::type>
TfMakeIterator(T&& container)
{
    return TfIterator<typename std::remove_reference<T>::type>(
        std::forward<T>(container));
}

template <class T>
TfIterator<typename std::remove_reference<T>::type, /* Reverse = */ true>
TfMakeReverseIterator(T&& container)
{
    return TfIterator<typename std::remove_reference<T>::type, true>(
        std::forward<T>(container));
}

/// Macro for iterating over a container.
///
/// For any container \c c of type \c T, the following loop
/// \code
///     for (TfIterator<T> i = c.begin(); i; ++i) {
///         ...
///     }
/// \endcode
/// is equivalent to
/// \code
///     TF_FOR_ALL(i, c) {
///         ...
///     }
/// \endcode
///
/// \ingroup group_tf_Containers
/// \hideinitializer
#define TF_FOR_ALL(iter, c) \
    for (auto iter = TfMakeIterator(c); iter; ++iter)

/// Macro for iterating over a container in reverse.
///
/// Operates like \a TF_FOR_ALL, but iterates the container in reverse order.
/// 
/// \ingroup group_tf_Containers
/// \hideinitializer
#define TF_REVERSE_FOR_ALL(iter, c) \
    for (auto iter = TfMakeReverseIterator(c); iter; ++iter)

/// Returns the number of elements in a statically sized array.
///
/// This function is an implementation of the array version of C++17's
/// std::size()
template <class T, size_t N>
constexpr size_t TfArraySize(const T (&array)[N]) noexcept
{
    return N;
}

#endif  // TF_ITERATOR_H<|MERGE_RESOLUTION|>--- conflicted
+++ resolved
@@ -24,16 +24,12 @@
 #ifndef TF_ITERATOR_H
 #define TF_ITERATOR_H
 
-<<<<<<< HEAD
-#include "pxr/base/arch/hints.h"
-#include <ciso646>
-=======
 /// \file tf/iterator.h
 /// \ingroup group_tf_Containers
 /// A simple iterator adapter for \c STL containers.
 
 #include "pxr/base/arch/hints.h"
->>>>>>> a6e4cf53
+#include <ciso646>
 #include "pxr/base/tf/diagnosticLite.h"
 #include <type_traits>
 #include <utility>
