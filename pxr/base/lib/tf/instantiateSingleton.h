--- conflicted
+++ resolved
@@ -32,12 +32,9 @@
 
 #define TF_INSTANTIATESINGLETON_H
 
-<<<<<<< HEAD
-/*!
- * \file instantiateSingleton.h
- * \ingroup group_tf_ObjectCreation
- * \brief Manage a single instance of an object.
- */
+/// \file tf/instantiateSingleton.h
+/// \ingroup group_tf_ObjectCreation
+/// Manage a single instance of an object.
 
 #include "pxr/base/arch/defines.h"
 #include "pxr/base/arch/pragmas.h"
@@ -45,15 +42,6 @@
 #include "pxr/base/tf/mallocTag.h"
 #include "pxr/base/arch/demangle.h"
 #include <mutex>
-=======
-/// \file tf/instantiateSingleton.h
-/// \ingroup group_tf_ObjectCreation
-/// Manage a single instance of an object.
-
-#include "pxr/base/tf/singleton.h"
-#include "pxr/base/tf/mallocTag.h"
-#include "pxr/base/arch/demangle.h"
->>>>>>> a6e4cf53
 
 template <typename T>
 T&
@@ -91,23 +79,6 @@
     TfSingleton<T>::_instance = 0;
 }
 
-<<<<<<< HEAD
-/*!
- * \hideinitializer
- * \brief Source file definition that a type is being used as a singleton.
- *
- * To use a type \c T in conjunction with \c TfSingleton, add
- * TF_INSTANTIATE_SINGLETON(T) in one source file (typically the .cpp)
- * file for class \c T.
- */
-
-#define TF_INSTANTIATE_SINGLETON(T)                               \
-    template <> std::mutex* TfSingleton<T>::_mutex = 0;           \
-    template <> T* TfSingleton<T>::_instance = 0;                 \
-                                                                  \
-    template T& TfSingleton< T >::_CreateInstance();              \
-    template void TfSingleton< T >::_DestroyInstance()
-=======
 /// Source file definition that a type is being used as a singleton.
 ///
 /// To use a type \c T in conjunction with \c TfSingleton, add
@@ -115,10 +86,9 @@
 /// for class \c T.
 ///
 /// \hideinitializer
-#define TF_INSTANTIATE_SINGLETON(T)                                     \
-    template <> std::mutex TfSingleton<T>::_mutex = {};                 \
-    template <> T* TfSingleton<T>::_instance = 0;                       \
-                                                                        \
-    template T& TfSingleton< T >::_CreateInstance();                    \
+#define TF_INSTANTIATE_SINGLETON(T)                               \
+    template <> std::mutex* TfSingleton<T>::_mutex = 0;           \
+    template <> T* TfSingleton<T>::_instance = 0;                 \
+                                                                  \
+    template T& TfSingleton< T >::_CreateInstance();              \
     template void TfSingleton< T >::_DestroyInstance()
->>>>>>> a6e4cf53
