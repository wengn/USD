//
// Copyright 2016 Pixar
//
// Licensed under the Apache License, Version 2.0 (the "Apache License")
// with the following modification; you may not use this file except in
// compliance with the Apache License and the following modification to it:
// Section 6. Trademarks. is deleted and replaced with:
//
// 6. Trademarks. This License does not grant permission to use the trade
//    names, trademarks, service marks, or product names of the Licensor
//    and its affiliates, except as required to comply with Section 4(c) of
//    the License and to reproduce the content of the NOTICE file.
//
// You may obtain a copy of the Apache License at
//
//     http://www.apache.org/licenses/LICENSE-2.0
//
// Unless required by applicable law or agreed to in writing, software
// distributed under the Apache License with the above modification is
// distributed on an "AS IS" BASIS, WITHOUT WARRANTIES OR CONDITIONS OF ANY
// KIND, either express or implied. See the Apache License for the specific
// language governing permissions and limitations under the Apache License.
//
#ifndef TF_WRAP_TYPE_HELPERS_H
#define TF_WRAP_TYPE_HELPERS_H

#include "pxr/base/tf/api.h"
<<<<<<< HEAD
=======
#include "pxr/base/tf/pyObjWrapper.h"
>>>>>>> cd7567a3
#include "pxr/base/tf/type.h"
#include <boost/python/class.hpp>
#include <boost/python/def_visitor.hpp>

// Private implementation namespace; public types are exposed below.
namespace TfType_WrapHelpers {

    using namespace boost::python;

    struct _PythonClass : def_visitor<_PythonClass>
    {
        friend class def_visitor_access;
            
    private:
        template <class CLS, class T>
        void _Visit(CLS &c, T *) const {
            if (TfType t = TfType::Find<T>())
                t.DefinePythonClass(c);
        }

    public:
        template <class CLS>
        void visit(CLS &c) const {
            // Use function template resolution to wrap the type
            // appropriately depending on whether it is a polymorphic
            // wrapper<> type.
            typedef typename CLS::wrapped_type Type;
            _Visit(c, detail::unwrap_wrapper((Type*)0));
        }
    };

} // namespace TfType_WrapHelpers


/// \struct TfTypePythonClass
/// A boost.python visitor that associates the Python class object created by
/// the wrapping with the TfType of the C++ type being wrapped.
///
/// Example use:
/// \code
/// class_<Foo, ...>("Foo", ...)
///     .def( TfTypePythonClass() )
/// \endcode
///
struct TfTypePythonClass : public TfType_WrapHelpers::_PythonClass {};

/// A helper for wrapping C++ types.
<<<<<<< HEAD
/// This method defines a TfType for the given python class object,
/// and also recursively defines TfTypes for all the Python bases
/// if necessary.
TF_API
TfType TfType_DefinePythonTypeAndBases( boost::python::object & classObj );





=======
/// This method defines a TfType for the given python class object, and also
/// recursively defines TfTypes for all the Python bases if necessary.
TF_API TfType TfType_DefinePythonTypeAndBases( const boost::python::object & classObj );
>>>>>>> cd7567a3

#endif // TF_WRAP_TYPE_HELPERS_H<|MERGE_RESOLUTION|>--- conflicted
+++ resolved
@@ -25,10 +25,7 @@
 #define TF_WRAP_TYPE_HELPERS_H
 
 #include "pxr/base/tf/api.h"
-<<<<<<< HEAD
-=======
 #include "pxr/base/tf/pyObjWrapper.h"
->>>>>>> cd7567a3
 #include "pxr/base/tf/type.h"
 #include <boost/python/class.hpp>
 #include <boost/python/def_visitor.hpp>
@@ -76,21 +73,8 @@
 struct TfTypePythonClass : public TfType_WrapHelpers::_PythonClass {};
 
 /// A helper for wrapping C++ types.
-<<<<<<< HEAD
-/// This method defines a TfType for the given python class object,
-/// and also recursively defines TfTypes for all the Python bases
-/// if necessary.
-TF_API
-TfType TfType_DefinePythonTypeAndBases( boost::python::object & classObj );
-
-
-
-
-
-=======
 /// This method defines a TfType for the given python class object, and also
 /// recursively defines TfTypes for all the Python bases if necessary.
 TF_API TfType TfType_DefinePythonTypeAndBases( const boost::python::object & classObj );
->>>>>>> cd7567a3
 
 #endif // TF_WRAP_TYPE_HELPERS_H