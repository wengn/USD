--- conflicted
+++ resolved
@@ -30,57 +30,6 @@
 #include <tbb/spin_mutex.h>
 #include <vector>
 
-<<<<<<< HEAD
-#include "pxr/base/tf/api.h"
-
-/*!
- * \file poolAllocator.h
- * \ingroup group_tf_Memory
- */
-
-
-
-/*!
- * \class TfPoolAllocator PoolAllocator.h pxr/base/tf/poolAllocator.h
- * \ingroup group_tf_Memory
- * \brief Fast pool based allocator.
- *
- * A \c TfPoolAllocator is a very fast allocator for requests for a single
- * size.  It has the advantage that it does not waste
- * any space, as \c malloc() does, storing the size of each memory request
- * for reclamation purposes.  Additionally, the allocation and deallocation
- * routines are inlined, and extremely short.
- *
- * To use, one constructs an allocator which specifies the size of each element
- * and the total number of bytes to allocate per chunk.  The bytes per chunk
- * should be a multiple of the element size although this is neither checked
- * nor enforced.
- *
- * \par Thread-Safety
- * This class is thread safe.  One can disable thread safety via a call to
- * \c SetThreadSafety().  This is useful when the client will absolutely be
- * running in a single thread and wishes to not pay the price of the locking
- * behavior.
- */
-class TfPoolAllocator {
-public:
-
-    /*!
-     * \param elementSize   Size of the element that this allocator will
-     *                      maintain.
-     * \param bytesPerChunk The pool in the allocator will request these many
-     *                      bytes at a time when obtaining more memory.
-     *
-     */
-    TF_API TfPoolAllocator(size_t elementSize, size_t bytesPerChunk);
-
-    /*!
-     * Destructor.  The pool allocator will return all memory in its pool
-     * on destruction regardless of whether or not the individual data created
-     * by this pool allocator was previously returned.
-     */
-    TF_API ~TfPoolAllocator();
-=======
 /// \class TfPoolAllocator
 /// \ingroup group_tf_Memory
 ///
@@ -110,13 +59,12 @@
     /// \param bytesPerChunk The pool in the allocator will request these many
     ///                      bytes at a time when obtaining more memory.
     ///
-    TfPoolAllocator(size_t elementSize, size_t bytesPerChunk);
+    TF_API TfPoolAllocator(size_t elementSize, size_t bytesPerChunk);
 
     /// Destructor.  The pool allocator will return all memory in its pool on
     /// destruction regardless of whether or not the individual data created
     /// by this pool allocator was previously returned.
-    ~TfPoolAllocator();
->>>>>>> a6e4cf53
+    TF_API ~TfPoolAllocator();
 
     /// Enable or disable "lock on Alloc/Free"
     ///
@@ -167,43 +115,6 @@
         _freeCalled = true;
     }
 
-<<<<<<< HEAD
-    /*!
-     * \brief Returns completely unused memory blocks held by the
-     * allocator to the process' global dynamic memory space.
-     *
-     * The return value is the number of bytes of space returned
-     * to the system by freeing completely unused chunks of memory
-     * currently held by the allocator.  Note that the reclaim operation
-     * is relatively expensive (i.e. considerably more expensive than
-     * an allocation or deallocation); thus, this operation should be
-     * used somewhat sparingly.  The complexity of this function is
-     * n (log n) where n is proportional to the amount of memory
-     * currently held by the allocator (either used or unused).
-     * Also, note that large chunks of memory may be unreclaimable
-     * if even a small amount of each chunk is currently in use.
-     * Thus, the sucess of the reclamation is critically dependent
-     * on how fragmented the memory state is.
-     */
-    TF_API size_t Reclaim();
-
-    /*
-     * \brief Return number of bytes in use for this pool, and
-     * unused space in bytesUnallocated.
-     */
-    TF_API size_t GetBytesInUse(size_t* bytesUnallocated) const;
-
-    /*
-     * \brief Returns the address of element \p index fort this pool, ONLY if 
-     * bytesPerChunk % elementSize == 0 and ONLY if Free() has not been used.
-     * Note that those conditions are asserted against.
-     * 
-     * This avoids storing pointers to elements in the pool which can be costly
-     * when elementSize is small. It is an 100% overhead to store an eight bytes
-     * pointer somewhere else when elementSize is eight bytes.
-     */
-    TF_API void *GetElement(size_t index) const;
-=======
     /// Returns completely unused memory blocks held by the allocator to the
     /// process' global dynamic memory space.
     ///
@@ -218,11 +129,11 @@
     /// unreclaimable if even a small amount of each chunk is currently in
     /// use. Thus, the sucess of the reclamation is critically dependent on
     /// how fragmented the memory state is.
-    size_t Reclaim();
+    TF_API size_t Reclaim();
 
     /// Return number of bytes in use for this pool, and unused space in
     /// bytesUnallocated.
-    size_t GetBytesInUse(size_t* bytesUnallocated) const;
+    TF_API size_t GetBytesInUse(size_t* bytesUnallocated) const;
 
     /// Returns the address of element \p index fort this pool, ONLY if
     /// bytesPerChunk % elementSize == 0 and ONLY if Free() has not been used.
@@ -231,8 +142,7 @@
     /// This avoids storing pointers to elements in the pool which can be
     /// costly when elementSize is small. It is an 100% overhead to store an
     /// eight bytes pointer somewhere else when elementSize is eight bytes.
-    void *GetElement(size_t index) const;
->>>>>>> a6e4cf53
+    TF_API void *GetElement(size_t index) const;
 
 private:
     struct _PoolNode {
