//
// Copyright 2016 Pixar
//
// Licensed under the Apache License, Version 2.0 (the "Apache License")
// with the following modification; you may not use this file except in
// compliance with the Apache License and the following modification to it:
// Section 6. Trademarks. is deleted and replaced with:
//
// 6. Trademarks. This License does not grant permission to use the trade
//    names, trademarks, service marks, or product names of the Licensor
//    and its affiliates, except as required to comply with Section 4(c) of
//    the License and to reproduce the content of the NOTICE file.
//
// You may obtain a copy of the Apache License at
//
//     http://www.apache.org/licenses/LICENSE-2.0
//
// Unless required by applicable law or agreed to in writing, software
// distributed under the Apache License with the above modification is
// distributed on an "AS IS" BASIS, WITHOUT WARRANTIES OR CONDITIONS OF ANY
// KIND, either express or implied. See the Apache License for the specific
// language governing permissions and limitations under the Apache License.
//
#ifndef TF_POINTERANDBITS_H
#define TF_POINTERANDBITS_H

#include "pxr/base/arch/defines.h"

#include <ciso646>
#include <cstdint>
#include <utility>

// Return true if \p val is a power of two.
constexpr bool Tf_IsPow2(uintptr_t val) {
    return val && not (val & (val - 1));
}

/// \class TfPointerAndBits
///
/// This class stores a T * and a small integer in the space of a T *. The
/// number of bits possible to store depends on the alignment of T.  The
/// number of distinct values representable by the bits and the maximal value
/// are exposed via the compile time constants \a NumBitsValues and \a
/// MaxValue, respectively.
///
/// The bits may be set and retrieved as any integral type.  The pointer value
/// and the bits value may be set and retrieved independently.
///
/// Note about cross-platform compatibility. The C++ standard says:
///		An alignof expression yields the alignment requirement of its operand
///		type. The operand shall be a type-id representing a complete object
///		type, or an array thereof, or a reference to one of those types.
/// GCC appears to interpret "complete object type" to include abstract
/// classes, but Microsoft Visual C++ does not. However, providing a reference
/// appears to appease the Microsoft Visual C++ compiler.
///
template <class T>
class TfPointerAndBits
{
    static constexpr bool _SupportsAtLeastOneBit() {
        return alignof(T&) > 1 and Tf_IsPow2(alignof(T&));
    }

public:
    /// Constructor.  Pointer is initialized to null, bits are initialized to
    /// zero.
    constexpr TfPointerAndBits() : _ptrAndBits(0) {
        static_assert(_SupportsAtLeastOneBit(),
                      "T's alignment does not support any bits");
    }

    /// Constructor.  Set the pointer to \a p, and the bits to \a bits.
    constexpr explicit TfPointerAndBits(T *p, uintptr_t bits = 0)
        : _ptrAndBits(_Combine(p, bits))
    {
        static_assert(_SupportsAtLeastOneBit(),
                      "T's alignment does not support any bits");
    }

    constexpr uintptr_t GetMaxValue() const {
        return alignof(T&) - 1;
    }

    constexpr uintptr_t GetNumBitsValues() const {
        return alignof(T&);
    }

    /// Assignment.  Leaves bits unmodified.
    TfPointerAndBits &operator=(T *ptr) {
        _SetPtr(ptr);
        return *this;
    }

    /// Indirection.
    T *operator->() const {
        return _GetPtr();
    }

    /// Dereference.
    operator T *() const {
        return _GetPtr();
    }

    /// Retrieve the stored bits as the integral type \a Integral.
    template <class Integral>
    Integral BitsAs() const {
        return static_cast<Integral>(_GetBits());
    }

<<<<<<< HEAD
#if defined(ARCH_OS_WINDOWS)
	/// \brief Retrieve the stored bits as the integral type \a Integral.
	template <>
	bool BitsAs<bool>() const {
		return _GetBits() > 0;
	}
#endif

    /// \brief Set the stored bits.  No static range checking is performed.
=======
    /// Set the stored bits.  No static range checking is performed.
>>>>>>> a6e4cf53
    template <class Integral>
    void SetBits(Integral val) {
        _SetBits(static_cast<uintptr_t>(val));
    }

    /// Set the pointer value to \a ptr.
    void Set(T *ptr) {
        _SetPtr(ptr);
    }

    /// Set the pointer value to \a ptr and the bits to \a val.
    template <class Integral>
    void Set(T *ptr, Integral val) {
        _ptrAndBits = _Combine(ptr, val);
    }

    /// Retrieve the pointer.
    T *Get() const {
        return _GetPtr();
    }

    /// Swap this PointerAndBits with \a other.
    void Swap(TfPointerAndBits &other) {
        std::swap(_ptrAndBits, other._ptrAndBits);
    }

private:
    constexpr uintptr_t _GetBitMask() const {
        return GetMaxValue();
    }

    // Combine \a p and \a bits into a single pointer value.
    constexpr T *_Combine(T *p, uintptr_t bits) const {
        return _AsPtr(_AsInt(p) | (bits & _GetBitMask()));
    }

    // Cast the pointer \a p to an integral type.  This function and _AsPtr are
    // the only ones that do the dubious compiler-specific casting.
    constexpr uintptr_t _AsInt(T *p) const {
        return (uintptr_t)p;
    }

    // Cast the integral \a i to the pointer type.  This function and _AsInt are
    // the only ones that do the dubious compiler-specific casting.
    constexpr T *_AsPtr(uintptr_t i) const {
        return (T *)i;
    }

    // Retrieve the held pointer value.
    inline T *_GetPtr() const {
        return _AsPtr(_AsInt(_ptrAndBits) & ~_GetBitMask());
    }

    // Set the held pointer value.
    inline void _SetPtr(T *p) {
        _ptrAndBits = _Combine(p, _GetBits());
    }

    // Retrieve the held bits value.
    inline uintptr_t _GetBits() const {
        return _AsInt(_ptrAndBits) & _GetBitMask();
    }

    // Set the held bits value.
    inline void _SetBits(uintptr_t bits) {
        _ptrAndBits = _Combine(_GetPtr(), bits);
    }

    // Single pointer member stores pointer value and bits.
    T *_ptrAndBits;
};

#endif // TF_POINTERANDBITS_H<|MERGE_RESOLUTION|>--- conflicted
+++ resolved
@@ -107,19 +107,14 @@
         return static_cast<Integral>(_GetBits());
     }
 
-<<<<<<< HEAD
 #if defined(ARCH_OS_WINDOWS)
-	/// \brief Retrieve the stored bits as the integral type \a Integral.
+	/// Retrieve the stored bits as the integral type \a Integral.
 	template <>
 	bool BitsAs<bool>() const {
 		return _GetBits() > 0;
 	}
 #endif
-
-    /// \brief Set the stored bits.  No static range checking is performed.
-=======
     /// Set the stored bits.  No static range checking is performed.
->>>>>>> a6e4cf53
     template <class Integral>
     void SetBits(Integral val) {
         _SetBits(static_cast<uintptr_t>(val));
