--- conflicted
+++ resolved
@@ -36,19 +36,11 @@
 
 /// \class TfScopeDescription
 ///
-<<<<<<< HEAD
-/// \brief This class is used to provide high-level descriptions about scopes of
-/// execution that could possibly block.  This class should not be used anywhere
-/// in an inner-loop.  It is meant to be used in high-level scopes where we can
-/// provide descriptions relevant to application users.
-class TF_API TfScopeDescription : boost::noncopyable
-=======
 /// This class is used to provide high-level descriptions about scopes of
 /// execution that could possibly block. This class should not be used
 /// anywhere in an inner-loop. It is meant to be used in high-level scopes
 /// where we can provide descriptions relevant to application users.
-class TfScopeDescription : boost::noncopyable
->>>>>>> a6e4cf53
+class TF_API TfScopeDescription : boost::noncopyable
 {
 public:
     /// Construct with a description.
@@ -77,18 +69,10 @@
     static const int InvalidIndex = -1;
 };
 
-<<<<<<< HEAD
-
-/// \brief Return a copy of the current description stack as a vector of
-/// strings.  The most recently pushed description is at back(), and the least
-/// recently pushed description is at front().
-TF_API std::vector<std::string>
-=======
 /// Return a copy of the current description stack as a vector of strings.
 /// The most recently pushed description is at back(), and the least recently
 /// pushed description is at front().
-std::vector<std::string>
->>>>>>> a6e4cf53
+TF_API std::vector<std::string>
 TfGetCurrentScopeDescriptionStack();
 
 /// Macro that accepts either a single string, or printf-style arguments and
