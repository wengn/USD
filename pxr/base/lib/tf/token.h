//
// Copyright 2016 Pixar
//
// Licensed under the Apache License, Version 2.0 (the "Apache License")
// with the following modification; you may not use this file except in
// compliance with the Apache License and the following modification to it:
// Section 6. Trademarks. is deleted and replaced with:
//
// 6. Trademarks. This License does not grant permission to use the trade
//    names, trademarks, service marks, or product names of the Licensor
//    and its affiliates, except as required to comply with Section 4(c) of
//    the License and to reproduce the content of the NOTICE file.
//
// You may obtain a copy of the Apache License at
//
//     http://www.apache.org/licenses/LICENSE-2.0
//
// Unless required by applicable law or agreed to in writing, software
// distributed under the Apache License with the above modification is
// distributed on an "AS IS" BASIS, WITHOUT WARRANTIES OR CONDITIONS OF ANY
// KIND, either express or implied. See the Apache License for the specific
// language governing permissions and limitations under the Apache License.
//
#ifndef TF_TOKEN_H
#define TF_TOKEN_H

<<<<<<< HEAD
=======
/// \file tf/token.h
///
/// \c TfToken class for efficient string referencing and hashing, plus
/// conversions to and from stl string containers.

>>>>>>> cd7567a3
#include "pxr/base/tf/api.h"
#include "pxr/base/tf/diagnosticLite.h"
#include "pxr/base/tf/hash.h"
#include "pxr/base/tf/pointerAndBits.h"
#include "pxr/base/tf/traits.h"
#include "pxr/base/tf/singleton.h"
#include "pxr/base/tf/hashset.h"
#include <atomic>
#include <iosfwd>
#include <string>
#include <vector>
#include <map>
#include <set>

/// \class TfToken
/// \ingroup group_tf_String
///
/// Token for efficient comparison, assignment, and hashing of known strings.
///
/// A TfToken is a handle for a registered string, and can be compared,
/// assigned, and hashed in constant time.  It is useful when a bounded number
/// of strings are used as fixed symbols (but never modified).
///
/// For example, the set of avar names in a shot is large but bounded, and
/// once an avar name is discovered, it is never manipulated.  If these names
/// were passed around as strings, every comparison and hash would be linear
/// in the number of characters.  (String assignment itself is sometimes a
/// constant time operation, but it is sometimes linear in the length of the
/// string as well as requiring a memory allocation.)
///
/// To use TfToken, simply create an instance from a string or const char*.
/// If the string hasn't been seen before, a copy of it is added to a global
/// table.  The resulting TfToken is simply a wrapper around an string*,
/// pointing that canonical copy of the string.  Thus, operations on the token
/// are very fast.  (The string's hash is simply the address of the canonical
/// copy, so hashing the string is constant time.)
///
/// The free functions \c TfToTokenVector() and \c TfToStringVector() provide
/// conversions to and from vectors of \c string.
/// 
/// Note: Access to the global table is protected by a mutex.  This is a good
/// idea as long as clients do not construct tokens from strings too
/// frequently.  Construct tokens only as often as you must (for example, as
/// you read data files), and <i>never</i> in inner loops.  Of course, once
/// you have a token, feel free to compare, assign, and hash it as often as
/// you like.  (That's what it's for.)  In order to help prevent tokens from
/// being re-created over and over, auto type conversion from \c string and \c
/// char* to \c TfToken is disabled (you must use the explicit \c TfToken
/// constructors).  However, auto conversion from \c TfToken to \c string and
/// \c char* is provided.
///
class TfToken
{
public:
    enum _ImmortalTag { Immortal };

    /// Create the empty token, containing the empty string.
    TfToken() {}

    /// Copy constructor.
    TfToken(TfToken const& rhs) : _rep(rhs._rep) { _AddRef(); }
    
    /// Assignment.
    TfToken& operator= (TfToken const& rhs) {
        if (&rhs != this) {
        rhs._AddRef();
        _RemoveRef();
        _rep = rhs._rep;
        }
        return *this;
    }

    /// Destructor.
    ~TfToken() { _RemoveRef(); }
    
    /// Acquire a token for the given string.
    //
    // This constructor involves a string hash and a lookup in the global
    // table, and so should not be done more often than necessary.  When
    // possible, create a token once and reuse it many times.
	TF_API explicit TfToken(std::string const& s);
<<<<<<< HEAD
    //! \overload
=======
    /// \overload
>>>>>>> cd7567a3
    // Create a token for \p s, and make it immortal.  If \p s exists in the
    // token table already and is not immortal, make it immortal.  Immortal
    // tokens are faster to copy than mortal tokens, but they will never expire
    // and release their memory.
	TF_API TfToken(std::string const& s, _ImmortalTag);

    /// Acquire a token for the given string.
    //
    // This constructor involves a string hash and a lookup in the global
    // table, and so should not be done more often than necessary.  When
    // possible, create a token once and reuse it many times.
	TF_API explicit TfToken(char const* s);
<<<<<<< HEAD
    //! \overload
=======
    /// \overload
>>>>>>> cd7567a3
    // Create a token for \p s, and make it immortal.  If \p s exists in the
    // token table already and is not immortal, make it immortal.  Immortal
    // tokens are faster to copy than mortal tokens, but they will never expire
    // and release their memory.
	TF_API TfToken(char const* s, _ImmortalTag);

    /// Find the token for the given string, if one exists.
    //
    // If a token has previous been created for the given string, this
    // will return it.  Otherwise, the empty token will be returned.
	TF_API static TfToken Find(std::string const& s);

    /// Return a size_t hash for this token.
    //
    // The hash is based on the token's storage identity; this is immutable
    // as long as the token is in use anywhere in the process.
    //
    size_t Hash() const { return TfHash()(_rep.Get()); }

    /// Functor to use for hash maps from tokens to other things.
    struct HashFunctor {
        size_t operator()(TfToken const& token) const { return token.Hash(); }
    };

    /// Functor to be used with std::set when lexicographical ordering
    // isn't crucial and you just want uniqueness and fast lookup
    // without the overhead of an TfHashSet.
    struct LTTokenFunctor {
        bool operator()(TfToken const& s1, TfToken const& s2) const {
            return s1._rep.Get() < s2._rep.Get();
        }
    };

    /// Functor for comparing two tokens, for use in TfHashSet.
    struct TokensEqualFunctor {
        bool operator()(TfToken const& t1, TfToken const& t2) const {
            return t1 == t2;
        }
    };

    /// \typedef TfHashSet<TfToken, TfToken::HashFunctor, TfToken::TokensEqualFunctor> HashSet;
    ///
    /// Predefined type for TfHashSet of tokens, since it's so awkward to
    /// manually specify.
    ///
    typedef TfHashSet<TfToken, TfToken::HashFunctor, TfToken::TokensEqualFunctor> HashSet;
    
    /// \typedef std::set<TfToken, TfToken::LTTokenFunctor> Set;
    ///
    /// Predefined type for set of tokens, for when faster lookup is
    /// desired, without paying the memory or initialization cost of a
    /// TfHashSet.
    ///
    typedef std::set<TfToken, TfToken::LTTokenFunctor> Set;
    
    /// Return the text that this token represents.
    ///
    /// \note The returned pointer value is not valid after this TfToken
    /// object has been destroyed.
    ///
    char const* GetText() const {
        return _rep ? _rep->_str.c_str() : _emptyStr;
    }

    /// Return the string that this token represents.
    std::string const& GetString() const {
        return _rep ? _rep->_str : _GetEmptyString();
    }

    /// Swap this token with another.
    inline void Swap(TfToken &other) {
        std::swap(_rep, other._rep);
    }
    
    /// Equality operator
    bool operator==(TfToken const& o) const {
        return _rep.Get() == o._rep.Get();
    }

    /// Equality operator
    bool operator!=(TfToken const& o) const {
        return !(*this == o);
    }

<<<<<<< HEAD
    //! Equality operator for \c char strings.  Not as fast as direct
    // token to token equality testing
	TF_API bool operator==(std::string const& o) const;

    //! Equality operator for \c char strings.  Not as fast as direct
    // token to token equality testing
=======
    /// Equality operator for \c char strings.  Not as fast as direct
    /// token to token equality testing
	TF_API bool operator==(std::string const& o) const;

    /// Equality operator for \c char strings.  Not as fast as direct
    /// token to token equality testing
>>>>>>> cd7567a3
	TF_API bool operator==(const char *) const;

    /// \overload
    friend bool operator==(std::string const& o, TfToken const& t) {
        return t == o;
    }

    /// \overload
    friend bool operator==(const char *o, TfToken const& t) {
        return t == o;
    }

    /// Inequality operator for \c string's.  Not as fast as direct
    /// token to token equality testing
    bool operator!=(std::string const& o) const {
        return !(*this == o);
    }

    /// \overload
    friend bool operator!=(std::string const& o, TfToken const& t)  {
        return !(t == o);
    }

    /// Inequality operator for \c char strings.  Not as fast as direct
    /// token to token equality testing
    bool operator!=(char const* o) const {
        return !(*this == o);
    }

    /// \overload
    friend bool operator!=(char const* o, TfToken const& t) {
        return !(t == o);
    }

    /// Less-than operator that compares tokenized strings lexicographically.
    /// Allows \c TfToken to be used in \c std::set
    inline bool operator<(TfToken const& o) const {
        return GetString() < o.GetString();
    }

    /// Greater-than operator that compares tokenized strings lexicographically.
    inline bool operator>(TfToken const& o) const {
        return GetString() > o.GetString();
    }

    /// Greater-than-or-equal operator that compares tokenized strings
    /// lexicographically.
    inline bool operator>=(TfToken const& o) const {
        return !(*this < o);
    }

    /// Less-than-or-equal operator that compares tokenized strings
    /// lexicographically.
    inline bool operator<=(TfToken const& o) const {
        return !(*this > o);
    }

    /// Allow \c TfToken to be auto-converted to \c string
    operator std::string const& () const { return GetString(); }
    
    /// Returns \c true iff this token contains the empty string \c ""
    bool IsEmpty() const { return !_rep; }

<<<<<<< HEAD
    //! Stream insertion.
=======
    /// Stream insertion.
>>>>>>> cd7567a3
    friend TF_API std::ostream &operator <<(std::ostream &stream, TfToken const&);

private:
    // Add global swap overload.
    friend void swap(TfToken &lhs, TfToken &rhs) {
        lhs.Swap(rhs);
    }

    void _AddRef() const {
        if (_rep.BitsAs<bool>()) {
            // We believe this rep is refCounted.
            if (not _rep->IncrementIfCounted()) {
                // Our belief is wrong, update our cache of countedness.
                _rep.SetBits(false);
            }
        }
    }

    void _RemoveRef() const {
        if (_rep.BitsAs<bool>()) {
            // We believe this rep is refCounted.
            if (_rep->_isCounted) {
                if (_rep->_refCount == 1)
                    _PossiblyDestroyRep();
                else {
                    /*
                     * This is deliberately racy.  It's possible the statement
                     * below drops our count to zero, and we leak the rep
                     * (i.e. we leave it in the table).  That's a low
                     * probability event, in exchange for only grabbing the lock
                     * (in _PossiblyDestroyRep()) when the odds are we really do
                     * need to modify the table.
                     *
                     * Note that even if we leak the rep, if we look it up
                     * again, we'll simply repull it from the table and keep
                     * using it.  So it's not even necessarily a true leak --
                     * it's just a potential leak.
                     */
                    --_rep->_refCount;
                }
            } else {
                // Our belief is wrong, update our cache of countedness.
                _rep.SetBits(false);
            }
        }
    }
    
    void TF_API _PossiblyDestroyRep() const;
    
    struct _Rep {
        _Rep() {}
        explicit _Rep(char const *s) : _str(s), _cstr(_str.c_str()) {}
        explicit _Rep(std::string const &s) : _str(s), _cstr(_str.c_str()) {}

        // Make sure we reacquire _cstr from _str on copy and assignment
        // to avoid holding on to a dangling pointer. However, if rhs'
        // _cstr member doesn't come from its _str, just copy it directly
        // over. This is to support lightweight _Rep objects used for 
        // internal lookups.
        _Rep(_Rep const &rhs) : _str(rhs._str), 
                                _cstr(rhs._str.c_str() != rhs._cstr ? 
                                          rhs._cstr : _str.c_str()),
                                _refCount(rhs._refCount.load()),
                                _isCounted(rhs._isCounted), 
                                _setNum(rhs._setNum) {}
        _Rep& operator=(_Rep const &rhs) {
            _str = rhs._str;
            _cstr = (rhs._str.c_str() != rhs._cstr ? rhs._cstr : _str.c_str());
            _refCount = rhs._refCount.load();
            _isCounted = rhs._isCounted;
            _setNum = rhs._setNum;
            return *this;
        }

        bool IncrementIfCounted() const {
            const bool isCounted = _isCounted;
            if (isCounted)
                ++_refCount;
            return isCounted;
        }
        std::string _str;
        char const *_cstr;
        mutable std::atomic_int _refCount;
        mutable bool _isCounted;
        mutable unsigned char _setNum;
    };

    friend struct TfTokenFastArbitraryLessThan;
    friend struct Tf_TokenRegistry;
    friend class TfSingleton<TfToken>;
    
	TF_API static std::string const& _GetEmptyString();
	TF_API static char const* _emptyStr;

    mutable TfPointerAndBits<const _Rep> _rep;
};

TF_API_TEMPLATE_CLASS(TfSingleton<TfToken>);
<<<<<<< HEAD

=======
>>>>>>> cd7567a3

/// Fast but non-lexicographical (in fact, arbitrary) less-than comparison for
/// TfTokens.  Should only be used in performance-critical cases.
struct TfTokenFastArbitraryLessThan {
    inline bool operator()(TfToken const &lhs, TfToken const &rhs) const {
        return lhs._rep.Get() < rhs._rep.Get();
    }
};
            
<<<<<<< HEAD

//!
// Convert the vector of strings \p sv into a vector of \c TfToken
=======
/// Convert the vector of strings \p sv into a vector of \c TfToken
>>>>>>> cd7567a3
TF_API std::vector<TfToken>
TfToTokenVector(const std::vector<std::string> &sv);

/// Convert the vector of \c TfToken \p tv into a vector of strings
std::vector<std::string>
TfToStringVector(const std::vector<TfToken> &tv);

/// Overload hash_value for TfToken.
inline size_t hash_value(const TfToken& x) { return x.Hash(); }

/// Convenience types.
typedef std::vector<TfToken> TfTokenVector;

#endif<|MERGE_RESOLUTION|>--- conflicted
+++ resolved
@@ -24,14 +24,11 @@
 #ifndef TF_TOKEN_H
 #define TF_TOKEN_H
 
-<<<<<<< HEAD
-=======
 /// \file tf/token.h
 ///
 /// \c TfToken class for efficient string referencing and hashing, plus
 /// conversions to and from stl string containers.
 
->>>>>>> cd7567a3
 #include "pxr/base/tf/api.h"
 #include "pxr/base/tf/diagnosticLite.h"
 #include "pxr/base/tf/hash.h"
@@ -113,11 +110,7 @@
     // table, and so should not be done more often than necessary.  When
     // possible, create a token once and reuse it many times.
 	TF_API explicit TfToken(std::string const& s);
-<<<<<<< HEAD
-    //! \overload
-=======
-    /// \overload
->>>>>>> cd7567a3
+    /// \overload
     // Create a token for \p s, and make it immortal.  If \p s exists in the
     // token table already and is not immortal, make it immortal.  Immortal
     // tokens are faster to copy than mortal tokens, but they will never expire
@@ -130,11 +123,7 @@
     // table, and so should not be done more often than necessary.  When
     // possible, create a token once and reuse it many times.
 	TF_API explicit TfToken(char const* s);
-<<<<<<< HEAD
-    //! \overload
-=======
-    /// \overload
->>>>>>> cd7567a3
+    /// \overload
     // Create a token for \p s, and make it immortal.  If \p s exists in the
     // token table already and is not immortal, make it immortal.  Immortal
     // tokens are faster to copy than mortal tokens, but they will never expire
@@ -219,21 +208,12 @@
         return !(*this == o);
     }
 
-<<<<<<< HEAD
-    //! Equality operator for \c char strings.  Not as fast as direct
-    // token to token equality testing
-	TF_API bool operator==(std::string const& o) const;
-
-    //! Equality operator for \c char strings.  Not as fast as direct
-    // token to token equality testing
-=======
     /// Equality operator for \c char strings.  Not as fast as direct
     /// token to token equality testing
 	TF_API bool operator==(std::string const& o) const;
 
     /// Equality operator for \c char strings.  Not as fast as direct
     /// token to token equality testing
->>>>>>> cd7567a3
 	TF_API bool operator==(const char *) const;
 
     /// \overload
@@ -297,11 +277,7 @@
     /// Returns \c true iff this token contains the empty string \c ""
     bool IsEmpty() const { return !_rep; }
 
-<<<<<<< HEAD
-    //! Stream insertion.
-=======
     /// Stream insertion.
->>>>>>> cd7567a3
     friend TF_API std::ostream &operator <<(std::ostream &stream, TfToken const&);
 
 private:
@@ -400,10 +376,6 @@
 };
 
 TF_API_TEMPLATE_CLASS(TfSingleton<TfToken>);
-<<<<<<< HEAD
-
-=======
->>>>>>> cd7567a3
 
 /// Fast but non-lexicographical (in fact, arbitrary) less-than comparison for
 /// TfTokens.  Should only be used in performance-critical cases.
@@ -413,13 +385,7 @@
     }
 };
             
-<<<<<<< HEAD
-
-//!
-// Convert the vector of strings \p sv into a vector of \c TfToken
-=======
 /// Convert the vector of strings \p sv into a vector of \c TfToken
->>>>>>> cd7567a3
 TF_API std::vector<TfToken>
 TfToTokenVector(const std::vector<std::string> &sv);
 
