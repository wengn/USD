--- conflicted
+++ resolved
@@ -64,9 +64,6 @@
     std::vector<std::string> _contextStack;
 };
 
-<<<<<<< HEAD
 TF_API_TEMPLATE_CLASS(TfSingleton<Tf_EnumRegistry>);
 
-=======
->>>>>>> a6e4cf53
 #endif // TF_PYWRAPCONTEXT_H