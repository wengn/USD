//
// Copyright 2016 Pixar
//
// Licensed under the Apache License, Version 2.0 (the "Apache License")
// with the following modification; you may not use this file except in
// compliance with the Apache License and the following modification to it:
// Section 6. Trademarks. is deleted and replaced with:
//
// 6. Trademarks. This License does not grant permission to use the trade
//    names, trademarks, service marks, or product names of the Licensor
//    and its affiliates, except as required to comply with Section 4(c) of
//    the License and to reproduce the content of the NOTICE file.
//
// You may obtain a copy of the Apache License at
//
//     http://www.apache.org/licenses/LICENSE-2.0
//
// Unless required by applicable law or agreed to in writing, software
// distributed under the Apache License with the above modification is
// distributed on an "AS IS" BASIS, WITHOUT WARRANTIES OR CONDITIONS OF ANY
// KIND, either express or implied. See the Apache License for the specific
// language governing permissions and limitations under the Apache License.
//
#ifndef TF_PYUTILS_H
#define TF_PYUTILS_H

/// \file tf/pyUtils.h
/// Miscellaneous Utilities for dealing with script.

#include "pxr/base/tf/refPtr.h"
#include "pxr/base/tf/weakPtr.h"
#include "pxr/base/tf/diagnosticLite.h"
#include "pxr/base/tf/pyInterpreter.h"
#include "pxr/base/tf/pyLock.h"
#include "pxr/base/tf/api.h"

#include <typeinfo>
#include <string>
#include <vector>

#include <boost/python/object.hpp>
#include <boost/python/dict.hpp>
#include <boost/python/type_id.hpp>

/// A macro which expands to the proper __repr__ prefix for a library.  This is
/// the "canonical" name of the module that the system uses to identify it
/// followed by a '.'.  This can be used in the implementation of __repr__
///
/// \hideinitializer
#define TF_PY_REPR_PREFIX \
    std::string(BOOST_PP_STRINGIZE(MFB_PACKAGE_MODULE) ".")

<<<<<<< HEAD
//! \brief Returns true if python is initialized.
TF_API bool TfPyIsInitialized();

/// \brief Raises a python index error and throws a C++ exception.  Intended to
/// be used in wrapper code.
TF_API void TfPyThrowIndexError(std::string const &msg);

/// \brief Raises a python runtime error and throws a C++ exception.  Intended
/// to be used in wrapper code.
TF_API void TfPyThrowRuntimeError(std::string const &msg);
=======
/// Returns true if python is initialized.
bool TfPyIsInitialized();

/// Raises a python \c IndexError and throws a C++ exception.
/// Intended to be used in wrapper code.
void TfPyThrowIndexError(std::string const &msg);

/// Raises a python \c RuntimError and throws a C++ exception.
/// Intended to be used in wrapper code.
void TfPyThrowRuntimeError(std::string const &msg);
>>>>>>> a6e4cf53

/// Raises a python \c StopIteration exception and throws a C++ exception.
/// Intended to be used in wrapper code.
TF_API void TfPyThrowStopIteration(std::string const &msg);

<<<<<<< HEAD
/// \brief Raises a python key error and throws a C++ exception.  Intended for
/// use in wrapper code.
TF_API void TfPyThrowKeyError(std::string const &msg);

/// \brief Raises a python value error and throws a C++ exception.  Intended
/// to be used in wrapper code.
TF_API void TfPyThrowValueError(std::string const &msg);

/// \brief Raises a python type error and throws a C++ exception.  Intended
/// to be used in wrapper code.
TF_API void TfPyThrowTypeError(std::string const &msg);

/// \brief Return true iff \a obj is None.
TF_API bool TfPyIsNone(boost::python::object const &obj);

/// \brief Return true iff \a obj is None.
TF_API bool TfPyIsNone(boost::python::handle<> const &obj);
=======
/// Raises a python \c KeyError and throws a C++ exception.
/// Intended to be used in wrapper code.
void TfPyThrowKeyError(std::string const &msg);

/// Raises a python \c ValueError and throws a C++ exception.
/// Intended to be used in wrapper code.
void TfPyThrowValueError(std::string const &msg);

/// Raises a python \c TypeError and throws a C++ exception.
/// Intended to be used in wrapper code.
void TfPyThrowTypeError(std::string const &msg);

/// Return true iff \a obj is None.
bool TfPyIsNone(boost::python::object const &obj);

/// Return true iff \a obj is None.
bool TfPyIsNone(boost::python::handle<> const &obj);
>>>>>>> a6e4cf53

// Helper for \c TfPyObject().
TF_API void Tf_PyObjectError(bool printError);

/// Return a python object for the given C++ object, loading the appropriate
/// wrapper code if necessary. Spams users if complainOnFailure is true and
/// conversion fails.
template <typename T>
boost::python::object TfPyObject(T const &t, bool complainOnFailure = true) {
    // initialize python if it isn't already, so at least we can try to return
    // an object
    if (!TfPyIsInitialized()) {
        TF_CODING_ERROR("Called TfPyObject without python being initialized!");
        TfPyInitialize();
    }

    TfPyLock pyLock;

    // Will only be able to return objects which have been wrapped.
    // Returns None otherwise
    try {
        return boost::python::object(t);
    } catch (boost::python::error_already_set const &) {
        Tf_PyObjectError(complainOnFailure);
        return boost::python::object();
   }
}

inline
boost::python::object TfPyObject(PyObject* t, bool complainOnFailure = true) {
    TfPyLock pyLock;
    return boost::python::object(boost::python::handle<>(t));
}

<<<<<<< HEAD
/// \brief Return repr(t).
//
// Calls PyObject_Repr on the given python object.
TF_API std::string TfPyObjectRepr(boost::python::object const &t);
=======
/// Return repr(t).
///
/// Calls PyObject_Repr on the given python object.
std::string TfPyObjectRepr(boost::python::object const &t);
>>>>>>> a6e4cf53

/// Return repr(t).
///
/// Converts t to its equivalent python object and then calls PyObject_Repr on
/// that.
template <typename T>
std::string TfPyRepr(T const &t) {
    if (!TfPyIsInitialized())
        return "<python not initialized>";
    TfPyLock lock;
    return TfPyObjectRepr(TfPyObject(t));
}

/// Return repr(t) for a vector as a python list.
template <typename T>
std::string TfPyRepr(const std::vector<T> &v) {
    std::string result("[");
    typename std::vector<T>::const_iterator i = v.begin();
    if (i != v.end()) {
        result += TfPyRepr(*i);
        ++i;
    }
    while (i != v.end()) {
        result += ", " + TfPyRepr(*i);
        ++i;
    }
    result += "]";
    return result;
}

/// Evaluate python expression \a expr with all the known script modules
/// imported under their standard names. Additional globals may be provided in
/// the \p extraGlobals dictionary.
boost::python::object
TfPyEvaluate(
    std::string const &expr,
    boost::python::dict const &extraGlobals = boost::python::dict());

<<<<<<< HEAD
/// \brief Return a positive index in the range [0,size).  If \a throwError is
// true, this will throw an index error if the resulting index is out of range.
TF_API 
int TfPyNormalizeIndex(int index, unsigned int size, bool throwError = false);

/// \brief Return the name of the class of \a obj.
TF_API std::string TfPyGetClassName(boost::python::object const &obj);


/// \brief Return the python class object for \a type if \a type has been
/// wrapped.  Otherwise return None.
TF_API boost::python::object
=======
/// Return a positive index in the range [0,size).  If \a throwError is true,
/// this will throw an index error if the resulting index is out of range.
int TfPyNormalizeIndex(int index, unsigned int size, bool throwError = false);

/// Return the name of the class of \a obj.
std::string TfPyGetClassName(boost::python::object const &obj);


/// Return the python class object for \a type if \a type has been wrapped.
/// Otherwise return None.
boost::python::object
>>>>>>> a6e4cf53
TfPyGetClassObject(std::type_info const &type);

/// Return the python class object for T if T has been wrapped.
/// Otherwise return None.
template <typename T>
boost::python::object
TfPyGetClassObject() {
    return TfPyGetClassObject(typeid(T));
}

/// Invokes \p wrapFunc to wrap type \c T if \c T is not already wrapped.
///
/// Executing \p wrapFunc *must* register \c T with boost python.  Otherwise,
/// \p wrapFunc may be executed more than once.
///
/// TfPyWrapOnce will acquire the GIL prior to invoking \p wrapFunc. Does not
/// invoke \p wrapFunc if Python has not been initialized.
template <typename T>
void
TfPyWrapOnce(boost::function<void()> const &wrapFunc)
{
    // Don't try to wrap if python isn't initialized.
    if (not TfPyIsInitialized()) {
        return;
    }

    static bool isTypeWrapped = false;
    if (isTypeWrapped) {
        return;
    }

    TF_API void Tf_PyWrapOnceImpl(
        boost::python::type_info const &,
        boost::function<void()> const&,
        bool *);

    Tf_PyWrapOnceImpl(boost::python::type_id<T>(), wrapFunc, &isTypeWrapped);
}

/// Load the python module \a moduleName.  This is used by some low-level
/// infrastructure code to load python wrapper modules corresponding to C++
/// shared libraries when they are needed.  It should generally not need to be
/// called from normal user code.
void Tf_PyLoadScriptModule(std::string const &name);

/// Creates a python dictionary from a std::map.
template <class Map>
boost::python::dict TfPyCopyMapToDictionary(Map const &map) {
    TfPyLock lock;
    boost::python::dict d;
    for (typename Map::const_iterator i = map.begin(); i != map.end(); ++i)
        d[i->first] = i->second;
    return d;
}

template<class Seq>
boost::python::list TfPyCopySequenceToList(Seq const &seq) {
    TfPyLock lock;
    boost::python::list l;
    for (typename Seq::const_iterator i = seq.begin();
         i != seq.end(); ++i)
        l.append(*i);
    return l; 
}

template<class Seq>
boost::python::tuple TfPyCopySequenceToTuple(Seq const &seq) {
    return boost::python::tuple(TfPyCopySequenceToList(seq));
}

/// Return a vector of strings containing the current python traceback.
///
/// The vector contains the same strings that python's traceback.format_stack()
/// returns.
std::vector<std::string> TfPyGetTraceback();

/// Populates the vector passed in with pointers to strings containing the
/// python interpreter stack frames. 
/// Note that TfPyGetStackFrames allocates these strings on the heap and its
/// the caller's responsibility to free them.
void TfPyGetStackFrames(std::vector<uintptr_t> *frames);

/// Print the current python traceback to stdout.
void TfPyDumpTraceback();

/// Set an environment variable in \c os.environ.
///
/// This function is equivalent to
///
/// \code
///    def PySetenv(name, value):
///        try:
///            import os
///            os.environ[name] = value
///            return True
///        except:
///            return False
/// \endcode
///
/// Calling this function without first initializing Python is an error and
/// returns \c false.
///
/// Note that this function will import the \c os module, causing \c
/// os.environ to be poputated.  All modifications to the environment after \c
/// os has been imported must be made with this function or \c TfSetenv if it
/// important that they appear in \c os.environ.
bool TfPySetenv(const std::string & name, const std::string & value);

/// Remove an environment variable from \c os.environ.
///
/// This function is equivalent to
///
/// \code
///    def PyUnsetenv(name):
///        try:
///            import os
///            if name in os.environ:
///                del os.environ[name]
///            return True
///        except:
///            return False
/// \endcode
///
/// Calling this function without first initializing Python is an error and
/// returns \c false.
///
/// Note that this function will import the \c os module, causing \c
/// os.environ to be poputated.  All modifications to the environment after \c
/// os has been imported must be made with this function or \c TfUnsetenv if
/// it important that they appear in \c os.environ.
bool TfPyUnsetenv(const std::string & name);

// Private helper method to TfPyEvaluateAndExtract.
//
TF_API bool Tf_PyEvaluateWithErrorCheck(
    const std::string & expr, boost::python::object * obj);

/// Safely evaluates \p expr and extracts the return object of type T. If
/// successful, returns \c true and sets *t to the return value, otherwise
/// returns \c false.
template <typename T>
bool TfPyEvaluateAndExtract(const std::string & expr, T * t)
{
    if (expr.empty())
        return false;

    // Take the lock before doing anything with boost::python.
    TfPyLock lock;

    // Though TfPyEvaluate (called by Tf_PyEvaluateWithErroCheck) takes the
    // python lock, it is important that we lock before we initialize the 
    // boost::python::object, since it will increment and decrement ref counts 
    // outside of the call to TfPyEvaluate.
    boost::python::object obj;
    if (not Tf_PyEvaluateWithErrorCheck(expr, &obj))
        return false;

    boost::python::extract<T> extractor(obj);

    if (not extractor.check())
        return false;

    *t = extractor();

    return true;
}

/// Print a standard traceback to sys.stderr and clear the error indicator.
/// If the error is a KeyboardInterrupt then this does nothing.  Call this
/// function only when the error indicator is set.
void TfPyPrintError();

#endif // TF_PYUTILS_H<|MERGE_RESOLUTION|>--- conflicted
+++ resolved
@@ -50,71 +50,38 @@
 #define TF_PY_REPR_PREFIX \
     std::string(BOOST_PP_STRINGIZE(MFB_PACKAGE_MODULE) ".")
 
-<<<<<<< HEAD
-//! \brief Returns true if python is initialized.
+/// Returns true if python is initialized.
 TF_API bool TfPyIsInitialized();
 
-/// \brief Raises a python index error and throws a C++ exception.  Intended to
-/// be used in wrapper code.
+/// Raises a python \c IndexError and throws a C++ exception.
+/// Intended to be used in wrapper code.
 TF_API void TfPyThrowIndexError(std::string const &msg);
 
-/// \brief Raises a python runtime error and throws a C++ exception.  Intended
-/// to be used in wrapper code.
+/// Raises a python \c RuntimError and throws a C++ exception.
+/// Intended to be used in wrapper code.
 TF_API void TfPyThrowRuntimeError(std::string const &msg);
-=======
-/// Returns true if python is initialized.
-bool TfPyIsInitialized();
-
-/// Raises a python \c IndexError and throws a C++ exception.
-/// Intended to be used in wrapper code.
-void TfPyThrowIndexError(std::string const &msg);
-
-/// Raises a python \c RuntimError and throws a C++ exception.
-/// Intended to be used in wrapper code.
-void TfPyThrowRuntimeError(std::string const &msg);
->>>>>>> a6e4cf53
 
 /// Raises a python \c StopIteration exception and throws a C++ exception.
 /// Intended to be used in wrapper code.
 TF_API void TfPyThrowStopIteration(std::string const &msg);
 
-<<<<<<< HEAD
-/// \brief Raises a python key error and throws a C++ exception.  Intended for
-/// use in wrapper code.
+/// Raises a python \c KeyError and throws a C++ exception.
+/// Intended to be used in wrapper code.
 TF_API void TfPyThrowKeyError(std::string const &msg);
 
-/// \brief Raises a python value error and throws a C++ exception.  Intended
-/// to be used in wrapper code.
+/// Raises a python \c ValueError and throws a C++ exception.
+/// Intended to be used in wrapper code.
 TF_API void TfPyThrowValueError(std::string const &msg);
 
-/// \brief Raises a python type error and throws a C++ exception.  Intended
-/// to be used in wrapper code.
+/// Raises a python \c TypeError and throws a C++ exception.
+/// Intended to be used in wrapper code.
 TF_API void TfPyThrowTypeError(std::string const &msg);
 
-/// \brief Return true iff \a obj is None.
+/// Return true iff \a obj is None.
 TF_API bool TfPyIsNone(boost::python::object const &obj);
 
-/// \brief Return true iff \a obj is None.
+/// Return true iff \a obj is None.
 TF_API bool TfPyIsNone(boost::python::handle<> const &obj);
-=======
-/// Raises a python \c KeyError and throws a C++ exception.
-/// Intended to be used in wrapper code.
-void TfPyThrowKeyError(std::string const &msg);
-
-/// Raises a python \c ValueError and throws a C++ exception.
-/// Intended to be used in wrapper code.
-void TfPyThrowValueError(std::string const &msg);
-
-/// Raises a python \c TypeError and throws a C++ exception.
-/// Intended to be used in wrapper code.
-void TfPyThrowTypeError(std::string const &msg);
-
-/// Return true iff \a obj is None.
-bool TfPyIsNone(boost::python::object const &obj);
-
-/// Return true iff \a obj is None.
-bool TfPyIsNone(boost::python::handle<> const &obj);
->>>>>>> a6e4cf53
 
 // Helper for \c TfPyObject().
 TF_API void Tf_PyObjectError(bool printError);
@@ -149,17 +116,10 @@
     return boost::python::object(boost::python::handle<>(t));
 }
 
-<<<<<<< HEAD
-/// \brief Return repr(t).
-//
-// Calls PyObject_Repr on the given python object.
+/// Return repr(t).
+///
+/// Calls PyObject_Repr on the given python object.
 TF_API std::string TfPyObjectRepr(boost::python::object const &t);
-=======
-/// Return repr(t).
-///
-/// Calls PyObject_Repr on the given python object.
-std::string TfPyObjectRepr(boost::python::object const &t);
->>>>>>> a6e4cf53
 
 /// Return repr(t).
 ///
@@ -198,32 +158,18 @@
     std::string const &expr,
     boost::python::dict const &extraGlobals = boost::python::dict());
 
-<<<<<<< HEAD
-/// \brief Return a positive index in the range [0,size).  If \a throwError is
-// true, this will throw an index error if the resulting index is out of range.
+/// Return a positive index in the range [0,size).  If \a throwError is true,
+/// this will throw an index error if the resulting index is out of range.
 TF_API 
 int TfPyNormalizeIndex(int index, unsigned int size, bool throwError = false);
 
-/// \brief Return the name of the class of \a obj.
+/// Return the name of the class of \a obj.
 TF_API std::string TfPyGetClassName(boost::python::object const &obj);
-
-
-/// \brief Return the python class object for \a type if \a type has been
-/// wrapped.  Otherwise return None.
-TF_API boost::python::object
-=======
-/// Return a positive index in the range [0,size).  If \a throwError is true,
-/// this will throw an index error if the resulting index is out of range.
-int TfPyNormalizeIndex(int index, unsigned int size, bool throwError = false);
-
-/// Return the name of the class of \a obj.
-std::string TfPyGetClassName(boost::python::object const &obj);
 
 
 /// Return the python class object for \a type if \a type has been wrapped.
 /// Otherwise return None.
-boost::python::object
->>>>>>> a6e4cf53
+TF_API boost::python::object
 TfPyGetClassObject(std::type_info const &type);
 
 /// Return the python class object for T if T has been wrapped.
