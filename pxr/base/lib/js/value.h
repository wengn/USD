--- conflicted
+++ resolved
@@ -35,15 +35,10 @@
 #include <type_traits>
 #include <vector>
 
-<<<<<<< HEAD
-#undef GetObject            // Defined on Windows.
-
-=======
 // Value API Version
 // 1 (or undefined) - Initial version.
 // 2 - Changed Get{Array,Object} to GetJs{Array,Object}.
 #define JS_VALUE_API_VERSION 2
->>>>>>> cd7567a3
 
 /// \class JsValue
 ///
@@ -106,20 +101,12 @@
     /// Returns the object held by this value. If this value is not holding an
     /// object, this method raises a coding error and an empty object is
     /// returned.
-<<<<<<< HEAD
-	JS_API const JsObject& GetObject() const;
-=======
     JS_API const JsObject& GetJsObject() const;
->>>>>>> cd7567a3
 
     /// Returns the array held by this value. If this value is not holding an
     /// array, this method raises a coding error and an empty array is
     /// returned.
-<<<<<<< HEAD
-	JS_API const JsArray& GetArray() const;
-=======
     JS_API const JsArray& GetJsArray() const;
->>>>>>> cd7567a3
 
     /// Returns the string held by this value. If this value is not holding a
     /// string, this method raises a coding error and an empty string is
