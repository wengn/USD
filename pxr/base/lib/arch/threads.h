//
// Copyright 2016 Pixar
//
// Licensed under the Apache License, Version 2.0 (the "Apache License")
// with the following modification; you may not use this file except in
// compliance with the Apache License and the following modification to it:
// Section 6. Trademarks. is deleted and replaced with:
//
// 6. Trademarks. This License does not grant permission to use the trade
//    names, trademarks, service marks, or product names of the Licensor
//    and its affiliates, except as required to comply with Section 4(c) of
//    the License and to reproduce the content of the NOTICE file.
//
// You may obtain a copy of the Apache License at
//
//     http://www.apache.org/licenses/LICENSE-2.0
//
// Unless required by applicable law or agreed to in writing, software
// distributed under the Apache License with the above modification is
// distributed on an "AS IS" BASIS, WITHOUT WARRANTIES OR CONDITIONS OF ANY
// KIND, either express or implied. See the Apache License for the specific
// language governing permissions and limitations under the Apache License.
//
#ifndef ARCH_THREADS_H
#define ARCH_THREADS_H

<<<<<<< HEAD
#include "pxr/base/arch/api.h"

/*!
 * \file threads.h
 * \brief Architecture-specific thread function calls.
 * \ingroup group_arch_Multithreading
 */

/*!
 * \brief Return true if the calling thread is the main thread, false
 * otherwise.
 */
ARCH_API bool ArchIsMainThread();
=======
/// \file arch/threads.h
/// \ingroup group_arch_Multithreading
/// Architecture-specific thread function calls.

/// Return true if the calling thread is the main thread, false otherwise.
/// \ingroup group_arch_Multithreading
bool ArchIsMainThread();
>>>>>>> a6e4cf53

#endif // ARCH_THREADS_H<|MERGE_RESOLUTION|>--- conflicted
+++ resolved
@@ -24,28 +24,10 @@
 #ifndef ARCH_THREADS_H
 #define ARCH_THREADS_H
 
-<<<<<<< HEAD
 #include "pxr/base/arch/api.h"
-
-/*!
- * \file threads.h
- * \brief Architecture-specific thread function calls.
- * \ingroup group_arch_Multithreading
- */
-
-/*!
- * \brief Return true if the calling thread is the main thread, false
- * otherwise.
- */
-ARCH_API bool ArchIsMainThread();
-=======
-/// \file arch/threads.h
-/// \ingroup group_arch_Multithreading
-/// Architecture-specific thread function calls.
 
 /// Return true if the calling thread is the main thread, false otherwise.
 /// \ingroup group_arch_Multithreading
-bool ArchIsMainThread();
->>>>>>> a6e4cf53
+ARCH_API bool ArchIsMainThread();
 
 #endif // ARCH_THREADS_H