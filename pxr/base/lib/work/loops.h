--- conflicted
+++ resolved
@@ -27,12 +27,8 @@
 /// \file work/loops.h
 #include "pxr/base/work/threadLimits.h"
 
-<<<<<<< HEAD
-#include <boost/function.hpp>
 #include "pxr/base/arch/defines.h"
 #include "pxr/base/arch/pragmas.h"
-=======
->>>>>>> d0250c34
 #include <tbb/tbb.h>
 
 #include "pxr/base/work/api.h"
@@ -69,12 +65,6 @@
 ///     void LoopCallback(size_t begin, size_t end);
 /// 
 ///
-<<<<<<< HEAD
-void WORK_API 
-WorkParallelForN(
-    size_t n, 
-    const boost::function< void (size_t begin, size_t end) > &callback);
-=======
 template <typename Fn>
 void
 WorkParallelForN(size_t n, Fn &&callback)
@@ -116,7 +106,6 @@
 
     }
 }
->>>>>>> d0250c34
 
 
 ///////////////////////////////////////////////////////////////////////////////
@@ -135,11 +124,7 @@
 template <typename InputIterator, typename Fn>
 inline void
 WorkParallelForEach(
-<<<<<<< HEAD
     InputIterator first, InputIterator last, Fn &fn)
-=======
-    InputIterator first, InputIterator last, Fn &&fn)
->>>>>>> d0250c34
 {
     tbb::task_group_context ctx(tbb::task_group_context::isolated);
     tbb::parallel_for_each(first, last, std::forward<Fn>(fn), ctx);
