--- conflicted
+++ resolved
@@ -24,12 +24,9 @@
 #ifndef GLF_GLSLFX_H
 #define GLF_GLSLFX_H
 
-<<<<<<< HEAD
+/// \file glf/glslfx.h
+
 #include "pxr/imaging/glf/api.h"
-=======
-/// \file glf/glslfx.h
-
->>>>>>> d0250c34
 #include "pxr/imaging/glf/glslfxConfig.h"
 
 #include "pxr/base/tf/token.h"
