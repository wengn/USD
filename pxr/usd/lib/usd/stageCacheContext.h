//
// Copyright 2016 Pixar
//
// Licensed under the Apache License, Version 2.0 (the "Apache License")
// with the following modification; you may not use this file except in
// compliance with the Apache License and the following modification to it:
// Section 6. Trademarks. is deleted and replaced with:
//
// 6. Trademarks. This License does not grant permission to use the trade
//    names, trademarks, service marks, or product names of the Licensor
//    and its affiliates, except as required to comply with Section 4(c) of
//    the License and to reproduce the content of the NOTICE file.
//
// You may obtain a copy of the Apache License at
//
//     http://www.apache.org/licenses/LICENSE-2.0
//
// Unless required by applicable law or agreed to in writing, software
// distributed under the Apache License with the above modification is
// distributed on an "AS IS" BASIS, WITHOUT WARRANTIES OR CONDITIONS OF ANY
// KIND, either express or implied. See the Apache License for the specific
// language governing permissions and limitations under the Apache License.
//
#ifndef USD_STAGECACHECONTEXT_H
#define USD_STAGECACHECONTEXT_H

#include "pxr/usd/usd/api.h"
#include "pxr/base/tf/stacked.h"

#include <boost/utility/enable_if.hpp>
#include <boost/type_traits/is_const.hpp>

#include <vector>

class UsdStageCache;

// Private helper wrapper class, holds a const reference to a stage cache.
struct Usd_NonPopulatingStageCacheWrapper {
    explicit Usd_NonPopulatingStageCacheWrapper(const UsdStageCache &cache)
        : cache(cache) {}
    const UsdStageCache &cache;
};

// Using a template arg for 'cache' in UsdUseButDoNotPopulateCache enforces
// lvalue requirement: rvalues will not bind to function template non-const
// reference parameters.

/// Indicate that a UsdStageCacheContext should be bound in a read-only fashion.
/// Calls to UsdStage::Open() will attempt to find stages in \p cache when a
/// UsdStageCacheContext is present on the stack.  See UsdStageCacheContext for
/// more details and example use.
template <class StageCache>
Usd_NonPopulatingStageCacheWrapper
UsdUseButDoNotPopulateCache(StageCache &cache) {
    return Usd_NonPopulatingStageCacheWrapper(cache);
}

enum UsdStageCacheContextBlockType
{
    /// Indicate that a UsdStageCacheContext should ignore all currently bound
    /// UsdStageCacheContexts, preventing reading from or writing to their
    /// UsdStageCaches.  See UsdStageCache for more details and example use.
    UsdBlockStageCaches,
    /// Indicate that a UsdStageCacheContext should ignore all currently bound
    /// writable UsdStageCacheContexts, writing to their UsdStageCaches.  See
    /// UsdStageCache for more details and example use.
    UsdBlockStageCachePopulation,

    Usd_NoBlock
};

/// \class UsdStageCacheContext
///
/// A context object that lets the UsdStage::Open() API read from or read
/// from and write to a UsdStageCache instance during a scope of execution.
///
/// Code examples illustrate typical use:
/// \code
/// {
///     // A stage cache to work with.
///     UsdStageCache stageCache;
///
///     // Bind this cache.  UsdStage::Open() will attempt to find a matching
///     // stage in the cache.  If none is found, it will open a new stage and
///     // insert it into the cache.
///     UsdStageCacheContext context(stageCache);
///
///     // Since the cache is currently empty, this Open call will not find an
///     // existing stage in the cache, but will insert the newly opened stage
///     // in it.
///     auto stage = UsdStage::Open(<args>);
///
///     assert(stageCache.Contains(stage));
///     
///     // A subsequent Open() call with the same arguments will retrieve the
///     // stage from cache.
///     auto stage2 = UsdStage::Open(<args>);
///     assert(stage2 == stage);
/// }
/// \endcode
///
/// The UsdStage::Open() API examines caches in UsdStageCacheContexts that exist
/// on the stack in the current thread in order starting with the most recently
/// created (deepest in the stack) to the least recently created.
///
/// The UsdUseButDoNotPopulateCache() function makes a cache available for
/// UsdStage::Open() to find stages in, but newly opened stages will not be
/// published to it.  This can be useful if you want to make use of a cache but
/// cannot or do not wish to mutate that cache.
///
/// Passing UsdBlockStageCaches disables cache use entirely (as if no
/// UsdStageCacheContexts exist on the stack), while
/// UsdBlockStageCachePopulation disables writing to all bound caches (as if
/// they were all established with UsdUseButDoNotPopulateCache()).
///
/// Threading note: Different threads have different call stacks, so
/// UsdStageCacheContext objects that exist in one thread's stack do not
/// influence calls to UsdStage::Open() from a different thread.
///
class UsdStageCacheContext : public TfStacked<UsdStageCacheContext, true>
{
<<<<<<< HEAD
public:
    /// \brief Bind a cache for calls to UsdStage::Open() to read from and write
    /// to.
=======
    /// Bind a cache for calls to UsdStage::Open() to read from and write to.
>>>>>>> d0250c34
    explicit UsdStageCacheContext(UsdStageCache &cache)
        : _rwCache(&cache)
        , _isReadOnlyCache(false)
        , _blockType(Usd_NoBlock) {}

    /// Bind a cache for calls to UsdStage::Open() to read from.
    /// \see UsdUseButDoNotPopulateCache()
    explicit UsdStageCacheContext(Usd_NonPopulatingStageCacheWrapper holder)
        : _roCache(&holder.cache)
        , _isReadOnlyCache(true)
        , _blockType(Usd_NoBlock) {}

    /// Disable cache use completely (with UsdBlockStageCaches) or only
    /// for writing (with UsdBlockStageCacheWrites).
    explicit UsdStageCacheContext(UsdStageCacheContextBlockType blockType)
        : _blockType(blockType) {}

private:
    friend class UsdStage;

    static std::vector<const UsdStageCache *> _GetReadableCaches();
    static std::vector<UsdStageCache *> _GetWritableCaches();

    // A blocking context is encoded with both members variables null.
    union {
        UsdStageCache *_rwCache;
        const UsdStageCache *_roCache;
    };
    bool _isReadOnlyCache;
    UsdStageCacheContextBlockType _blockType;
};

// USD_API_TEMPLATE_CLASS(TfStacked<UsdStageCacheContext>);

#endif // USD_STAGECACHECONTEXT_H<|MERGE_RESOLUTION|>--- conflicted
+++ resolved
@@ -119,13 +119,9 @@
 ///
 class UsdStageCacheContext : public TfStacked<UsdStageCacheContext, true>
 {
-<<<<<<< HEAD
 public:
     /// \brief Bind a cache for calls to UsdStage::Open() to read from and write
     /// to.
-=======
-    /// Bind a cache for calls to UsdStage::Open() to read from and write to.
->>>>>>> d0250c34
     explicit UsdStageCacheContext(UsdStageCache &cache)
         : _rwCache(&cache)
         , _isReadOnlyCache(false)
