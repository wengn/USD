--- conflicted
+++ resolved
@@ -25,13 +25,7 @@
 %{
 
 #include "pxr/base/arch/errno.h"
-<<<<<<< HEAD
-#include "pxr/base/arch/compat.h"
 #include "pxr/base/arch/fileSystem.h"
-#include "pxr/base/arch/systemInfo.h"
-=======
-#include "pxr/base/arch/fileSystem.h"
->>>>>>> cd7567a3
 #include "pxr/base/vt/array.h"
 #include "pxr/base/vt/dictionary.h"
 #include "pxr/usd/sdf/allowed.h"
@@ -3123,15 +3117,8 @@
     : _flexBuffer(nullptr)
     , _scanner(scanner)
 {
-<<<<<<< HEAD
-    const int fd = ArchFileNo(file);
-
-    struct stat fileInfo;
-    if (fstat(fd, &fileInfo) != 0) {
-=======
     int64_t fileSize = ArchGetFileLength(file);
     if (fileSize == -1) {
->>>>>>> cd7567a3
         TF_RUNTIME_ERROR("Error retrieving file size for @%s@: %s", 
                          name.c_str(), ArchStrerror(errno));
         return;
@@ -3144,60 +3131,6 @@
 
     std::unique_ptr<char[]> buffer(new char[fileSize + paddingBytesRequired]);
 
-<<<<<<< HEAD
-#if defined(ARCH_HAS_MMAP_MAP_POPULATE)
-    const int mmapFlags = MAP_PRIVATE | MAP_POPULATE;
-#else
-    const int mmapFlags = MAP_PRIVATE;
-#endif
-
-    char* fileSpace = static_cast<char*>(
-        mmap(NULL, fileBufferSize,
-             PROT_READ | PROT_WRITE, mmapFlags, fd, 0));
-    if (fileSpace == MAP_FAILED) {
-        TF_RUNTIME_ERROR("Failed to mmap file @%s@: %s", 
-                         name.c_str(), ArchStrerror(errno).c_str());
-        return;
-    }
-
-    _fileBuffer = fileSpace;
-    _fileBufferSize = fileBufferSize;
-
-    // Check whether the required padding fits in the last page used by the
-    // file mmap, or if it would spill over into the next page.
-    //
-    // If the padding fits in the last page, it's safe to access those bytes
-    // (even though they are outside the file).
-    // 
-    // If the padding spills over, accessing those bytes results in a SIGBUS.
-    // To avoid this, we try to create an anonymous mmap for the padding that 
-    // is contiguous with the last page. flex will see the two mmap'd space
-    // as one contiguous buffer and can then access the padding bytes safely.
-    const size_t pageSize = ArchGetPageSize();
-    const size_t numberOfPagesUsedByFile = (fileSize - 1 + pageSize) / pageSize;
-    const size_t totalBytesUsedByPages = numberOfPagesUsedByFile * pageSize;
-
-    if (fileBufferSize > totalBytesUsedByPages) { 
-        char* paddingSpace = _fileBuffer + totalBytesUsedByPages;
-        if (mmap(paddingSpace, paddingBytesRequired, 
-                PROT_READ | PROT_WRITE, 
-                MAP_ANONYMOUS | MAP_PRIVATE | MAP_FIXED, -1, 0) == MAP_FAILED) {
-
-            // If we can't create this mmap for some reason, fall back to
-            // creating a flex buffer by copying all of the data out of
-            // the mmap'd file.
-            TF_WARN("Can't mmap extra space for @%s@: %s. "
-                    "Copying entire layer into memory.", 
-                    name.c_str(), ArchStrerror(errno).c_str());
-            _flexBuffer = textFileFormatYy_scan_bytes(_fileBuffer, fileSize, _scanner);
-            return;
-        }
-
-        _paddingBuffer = paddingSpace;
-        _paddingBufferSize = paddingBytesRequired;
-    }
-    _flexBuffer = textFileFormatYy_scan_buffer(_fileBuffer, _fileBufferSize, _scanner);
-=======
     fseek(file, 0, SEEK_SET);
     if (fread(buffer.get(), fileSize, 1, file) == 0) {
         TF_RUNTIME_ERROR("Failed to read file contents @%s@: %s",
@@ -3211,7 +3144,6 @@
     _fileBuffer = std::move(buffer);
     _flexBuffer = textFileFormatYy_scan_buffer(
         _fileBuffer.get(), fileSize + paddingBytesRequired, _scanner);
->>>>>>> cd7567a3
 }
 
 Sdf_MemoryFlexBuffer::~Sdf_MemoryFlexBuffer()
