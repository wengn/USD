--- conflicted
+++ resolved
@@ -412,8 +412,6 @@
             BOOST_PP_LIST_SIZE(SDF_VALUE_TUPLE_DIM(elem)) <= 2);            \
         BOOST_PP_LIST_FOR_EACH(                                             \
                 _SDF_ADD_DIMENSION, ~, SDF_VALUE_TUPLE_DIM(elem));          \
-<<<<<<< HEAD
-=======
         return dimensions;                                                  \
     }                                                                       \
 };                                                                          \
@@ -429,35 +427,6 @@
     static const bool IsValueType = true;                                   \
 };                                                                          \
 
-#define SDF_DECLARE_VALUE_TYPE_S(r, unused, elem)                           \
-struct SDF_VALUE_TRAITS_TYPE(elem) {                                        \
-    typedef SDF_VALUE_CPP_TYPE(elem) Type;                                  \
-    typedef VtArray< SDF_VALUE_CPP_TYPE(elem) > ShapedType;                 \
-    static std::string Name() {                                             \
-        return BOOST_PP_STRINGIZE(SDF_VALUE_TYPENAME(elem));                \
-    }                                                                       \
-    static std::string ShapedName() {                                       \
-        return Name() + std::string("[]");                                  \
-    }                                                                       \
-    static SdfTupleDimensions Dimensions() {                                \
-        SdfTupleDimensions dimensions;                                      \
->>>>>>> cd7567a3
-        return dimensions;                                                  \
-    }                                                                       \
-};                                                                          \
-                                                                            \
-template <>                                                                 \
-struct SdfValueTypeTraits<SDF_VALUE_CPP_TYPE(elem)>                         \
-    : public SDF_VALUE_TRAITS_TYPE(elem) {                                  \
-    static const bool IsValueType = true;                                   \
-};                                                                          \
-template <>                                                                 \
-struct SdfValueTypeTraits<VtArray<SDF_VALUE_CPP_TYPE(elem)> >               \
-    : public SDF_VALUE_TRAITS_TYPE(elem) {                                  \
-    static const bool IsValueType = true;                                   \
-};                                                                          \
-
-<<<<<<< HEAD
 #define SDF_DECLARE_VALUE_TYPE_S(r, unused, elem)                           \
 struct SDF_VALUE_TRAITS_TYPE(elem) {                                        \
     typedef SDF_VALUE_CPP_TYPE(elem) Type;                                  \
@@ -485,8 +454,6 @@
     static const bool IsValueType = true;                                   \
 };                                                                          \
 
-=======
->>>>>>> cd7567a3
 
 BOOST_PP_SEQ_FOR_EACH(SDF_DECLARE_VALUE_TYPE_S, ~, _SDF_SCALAR_VALUE_TYPES);
 BOOST_PP_SEQ_FOR_EACH(SDF_DECLARE_VALUE_TYPE, ~, _SDF_DIMENSIONED_VALUE_TYPES);
@@ -670,11 +637,7 @@
     VtValue _value;
 };
 
-<<<<<<< HEAD
-/// \brief Writes the string representation of \c SdfUnregisteredValue to \a out.
-=======
 /// Writes the string representation of \c SdfUnregisteredValue to \a out.
->>>>>>> cd7567a3
 SDF_API std::ostream &operator << (std::ostream &out, const SdfUnregisteredValue &value);
 
 class SDF_API Sdf_ValueTypeNamesType : boost::noncopyable {
