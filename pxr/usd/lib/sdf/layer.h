//
// Copyright 2016 Pixar
//
// Licensed under the Apache License, Version 2.0 (the "Apache License")
// with the following modification; you may not use this file except in
// compliance with the Apache License and the following modification to it:
// Section 6. Trademarks. is deleted and replaced with:
//
// 6. Trademarks. This License does not grant permission to use the trade
//    names, trademarks, service marks, or product names of the Licensor
//    and its affiliates, except as required to comply with Section 4(c) of
//    the License and to reproduce the content of the NOTICE file.
//
// You may obtain a copy of the Apache License at
//
//     http://www.apache.org/licenses/LICENSE-2.0
//
// Unless required by applicable law or agreed to in writing, software
// distributed under the Apache License with the above modification is
// distributed on an "AS IS" BASIS, WITHOUT WARRANTIES OR CONDITIONS OF ANY
// KIND, either express or implied. See the Apache License for the specific
// language governing permissions and limitations under the Apache License.
//
#ifndef SDF_LAYER_H
#define SDF_LAYER_H

/// \file sdf/layer.h

#include "pxr/usd/sdf/data.h"
#include "pxr/usd/sdf/declareHandles.h"
#include "pxr/usd/sdf/identity.h"
#include "pxr/usd/sdf/layerBase.h"
#include "pxr/usd/sdf/layerOffset.h"
#include "pxr/usd/sdf/namespaceEdit.h"
#include "pxr/usd/sdf/path.h"
#include "pxr/usd/sdf/proxyTypes.h"
#include "pxr/usd/sdf/spec.h"
#include "pxr/usd/sdf/types.h"
#include "pxr/usd/ar/assetInfo.h"
#include "pxr/base/tf/declarePtrs.h"
#include "pxr/usd/sdf/api.h"

#include <boost/optional.hpp>
#include <boost/scoped_ptr.hpp>

#include <mutex>
#include <set>
#include <string>
#include <vector>

TF_DECLARE_WEAK_PTRS(SdfFileFormat);
TF_DECLARE_WEAK_AND_REF_PTRS(SdfLayerStateDelegateBase);

struct Sdf_AssetInfo;

/// \class SdfLayer 
///
/// A unit of scene description that you combine with other units of scene
/// description to form a shot, model, set, shader, and so on.
///
/// SdfLayer objects provide a persistent way to store layers on the
/// filesystem in .menva files.  Currently the supported file format is 
/// <c>.menva</c>, the ASCII file format. 
///
/// The FindOrOpen() method returns a new SdfLayer object with scene 
/// description from a <c>.menva</c> file. Once read, a layer remembers which 
/// asset it was read from. The Save() method saves the layer back out to the 
/// original file.  You can use the Export() method to write the layer to a 
/// different location. You can use the GetIdentifier() method to get the layer's
/// Id or GetRealPath() to get the resolved, full file path.
///
/// Layers can have a timeCode range (startTimeCode and endTimeCode). This range
/// represents the suggested playback range, but has no impact on the extent of 
/// the animation data that may be stored in the layer. The metadatum 
/// "timeCodesPerSecond" is used to annotate how the time ordinate for samples
/// contained in the file scales to seconds. For example, if timeCodesPerSecond
/// is 24, then a sample at time ordinate 24 should be viewed exactly one second
/// after the sample at time ordinate 0.
/// 
/// Compared to Menv2x, layers are most closely analogous to 
/// hooksets, <c>.hook</c> files, and <c>.cue</c> files.
///
/// \todo 
/// \li Insert a discussion of subLayers semantics here.
///
/// \todo
/// \li Should have validate... methods for rootPrims
///
class SdfLayer : public SdfLayerBase
{
    typedef SdfLayerBase Parent;
    typedef SdfLayer This;
public:
    /// Destructor.
    SDF_API
    virtual ~SdfLayer(); 

    ///
    /// \name Primary API
    /// @{

    using SdfLayerBase::FileFormatArguments;

    /// Creates a new empty layer with the given identifier.
    ///
    /// The \p identifier must be either a real filesystem path or an asset
    /// path without version modifier. Attempting to create a layer using an
    /// identifier with a version specifier (e.g.  layer.menva@300100,
    /// layer.menva#5) raises a coding error, and returns a null layer
    /// pointer.
    ///
    /// Additional arguments may be supplied via the \p args parameter.
    /// These arguments may control behavior specific to the layer's
    /// file format.
    SDF_API
    static SdfLayerRefPtr CreateNew(const std::string &identifier,
                                    const std::string &realPath = std::string(),
                                    const FileFormatArguments &args =
                                    FileFormatArguments());

    /// Creates a new empty layer with the given identifier for a given file
    /// format class.
    ///
    /// This function has the same behavior as the other CreateNew function,
    /// but uses the explicitly-specified \p fileFormat instead of attempting
    /// to discern the format from \p identifier.
    SDF_API
    static SdfLayerRefPtr CreateNew(const SdfFileFormatConstPtr& fileFormat,
                                    const std::string &identifier,
                                    const std::string &realPath = std::string(),
                                    const FileFormatArguments &args =
                                    FileFormatArguments());

    /// Creates a new empty layer with the given identifier for a given file
    /// format class.
    ///
    /// This is so that Python File Format classes can create layers
    /// (CreateNew() doesn't work, because it already saves during
    /// construction of the layer. That is something specific (python
    /// generated) layer types may choose to not do.)
    ///
    /// The new layer will not be dirty.
    ///
    /// Additional arguments may be supplied via the \p args parameter. 
    /// These arguments may control behavior specific to the layer's
    /// file format.
    SDF_API
    static SdfLayerRefPtr New(const SdfFileFormatConstPtr& fileFormat,
                              const std::string &identifier,
                              const std::string &realPath = std::string(),
                              const FileFormatArguments &args = 
                              FileFormatArguments());

    /// Returns the layer for the given path if found in the layer registry.
    /// If the layer cannot be found, a null handle is returned.
    SDF_API
    static SdfLayerHandle Find(
        const std::string &identifier,
        const FileFormatArguments &args = FileFormatArguments());

    /// Returns the layer for \p layerPath, assumed to be relative to the path
    /// of the \p anchor layer. If the \p anchor layer is invalid, a coding
    /// error is raised, and a null handle is returned. If \p layerPath is not
    /// relative, this method is equivalent to \c Find(layerPath).
    SDF_API
    static SdfLayerHandle FindRelativeToLayer(
        const SdfLayerHandle &anchor,
        const std::string &layerPath,
        const FileFormatArguments &args = FileFormatArguments());

    /// Return an existing layer with the given \p identifier and \p args, or 
    /// else load it from disk. If the layer can't be found or loaded, 
    /// an error is posted and a null layer is returned.
    ///
    /// Arguments in \p args will override any arguments specified in
    /// \p identifier.
    SDF_API
    static SdfLayerRefPtr FindOrOpen(
        const std::string &identifier,
        const FileFormatArguments &args = FileFormatArguments());
        
    /// Load the given layer from disk as a new anonymous layer. If the
    /// layer can't be found or loaded, an error is posted and a null
    /// layer is returned.
    ///
    /// The anonymous layer does not retain any knowledge of the backing
    /// file on the filesystem.
    ///
    /// \p metadataOnly is a flag that asks for only the layer metadata
    /// to be read in, which can be much faster if that is all that is
    /// required.  Note that this is just a hint: some FileFormat readers
    /// may disregard this flag and still fully populate the layer contents.
    SDF_API
    static SdfLayerRefPtr OpenAsAnonymous(
        const std::string &layerPath,
        bool metadataOnly = false);

    /// Returns the scene description schema for this layer.
    SDF_API
    virtual const SdfSchemaBase& GetSchema() const;

<<<<<<< HEAD
    /// \brief Returns the data from the absolute root path of this layer.
    SDF_API
=======
    /// Returns the data from the absolute root path of this layer.
>>>>>>> d0250c34
    SdfDataRefPtr GetMetadata() const;

    /// Returns handles for all layers currently held by the layer registry.
    SDF_API
    static SdfLayerHandleSet GetLoadedLayers();

<<<<<<< HEAD
    /// \brief Returns whether this layer has no significant data.
    SDF_API
=======
    /// Returns whether this layer has no significant data.
>>>>>>> d0250c34
    bool IsEmpty() const;

    /// Copies the content of the given layer into this layer.
    /// Source layer is unmodified.
    SDF_API
    void TransferContent(const SdfLayerHandle& layer);

    /// Creates a new \e anonymous layer with an optional \p tag. An anonymous
    /// layer is a layer with a system assigned identifier, that cannot be
    /// saved to disk via Save(). Anonymous layers have an identifier, but no
    /// repository, overlay, real path, or other asset information fields.
    /// Anonymous layers may be tagged, which can be done to aid debugging
    /// subsystems that make use of anonymous layers.  The tag becomes the
    /// display name of an anonymous layer. Untagged anonymous layers have an
    /// empty display name.
    SDF_API
    static SdfLayerRefPtr CreateAnonymous(
        const std::string& tag = std::string());

    /// Returns true if this layer is an anonymous layer.
    SDF_API
    bool IsAnonymous() const;

    /// Returns true if the \p identifier is an anonymous layer unique
    /// identifier.
    SDF_API
    static bool IsAnonymousLayerIdentifier(const std::string& identifier);

    /// Returns the display name for the given \p identifier, using the same 
    /// rules as GetDisplayName.
    SDF_API
    static std::string GetDisplayNameFromIdentifier(
        const std::string& identifier);

    /// @}
    /// \name File I/O
    /// @{

    /// Converts \e layerPath to a file system path.
    SDF_API
    static std::string ComputeRealPath(const std::string &layerPath);

    /// Returns \c true if successful, \c false if an error occurred.
    /// Returns \c false if the layer has no remembered file name or the 
    /// layer type cannot be saved.
    SDF_API
    bool Save() const;

    /// Exports this layer to a file.
    /// Returns \c true if successful, \c false if an error occurred.
    ///
    /// If \p comment is not empty, the layer gets exported with the given
    /// comment. Additional arguments may be supplied via the \p args parameter.
    /// These arguments may control behavior specific to the exported layer's
    /// file format.
    ///
    /// Note that the file name or comment of the original layer is not
    /// updated. This only saves a copy of the layer to the given filename.
    /// Subsequent calls to Save() will still save the layer to it's
    /// previously remembered file name.
    SDF_API
    bool Export(const std::string& filename, 
                const std::string& comment = std::string(),
                const FileFormatArguments& args = FileFormatArguments()) const;

    /// Writes this layer to the given string.
    ///
    /// Returns \c true if successful and sets \p result, otherwise
    /// returns \c false.
    SDF_API
    bool ExportToString(std::string* result) const;

    /// Reads this layer from the given string.
    ///
    /// Returns \c true if successful, otherwise returns \c false.
    SDF_API
    bool ImportFromString(const std::string &string);

    /// Clears the layer of all content.
    ///
    /// This restores the layer to a state as if it had just been created
    /// with CreateNew().  This operation is Undo-able.
    ///
    /// The fileName and whether journaling is enabled are not affected
    /// by this method.
    SDF_API
    void Clear();

    /// Reloads the layer from its persistent representation.
    ///
    /// This restores the layer to a state as if it had just been created
    /// with FindOrOpen().  This operation is Undo-able.
    ///
    /// The fileName and whether journaling is enabled are not affected
    /// by this method.
    ///
    /// When called with force = false (the default), Reload attempts to
    /// avoid reloading layers that have not changed on disk. It does so
    /// by comparing the file's modification time (mtime) to when the
    /// file was loaded. If the layer has unsaved modifications, this
    /// mechanism is not used, and the layer is reloaded from disk.
    ///
    /// Passing true to the \p force parameter overrides this behavior,
    /// forcing the layer to be reloaded from disk regardless of whether
    /// it has changed.
    SDF_API
    bool Reload(bool force = false);

    /// Reloads the specified layers.
    ///
    /// Returns \c false if one or more layers failed to reload.
    ///
    /// See \c Reload() for a description of the \p force flag.
    ///
    SDF_API
    static bool ReloadLayers(const std::set<SdfLayerHandle>& layers,
                             bool force = false);

    /// Imports the content of the given layer path, replacing the content
    /// of the current layer.
    /// Note: If the layer path is the same as the current layer's real path,
    /// no action is taken (and a warning occurs). For this case use
    /// Reload().
    SDF_API
    bool Import(const std::string &layerPath);

    /// @}
    /// \name External references
    /// @{

    /// Return paths of all external references of layer.
    SDF_API
    std::set<std::string> GetExternalReferences();

    /// Updates the external references of the layer.
    ///
    /// If only the old asset path is given, this update works as delete, 
    /// removing any sublayers or prims referencing the pathtype using the
    /// old asset path as reference.
    /// 
    /// If new asset path is supplied, the update works as "rename", updating
    /// any occurence of the old reference to the new reference.
    SDF_API
    bool UpdateExternalReference(
        const std::string &oldAssetPath,
        const std::string &newAssetPath=std::string());

    /// @}
    /// \name Identification
    ///
    /// A layer's identifier is a string that uniquely identifies a layer.
    /// At minimum, it is the string by which the layer was created, either
    /// via FindOrOpen or CreateNew. If additional arguments were passed
    /// to those functions, those arguments will be encoded in the identifier.
    /// 
    /// For example: 
    ///     FindOrOpen('foo.sdf', args={'a':'b', 'c':'d'}).identifier
    ///         => "foo.sdf?a=b&c=d"
    ///
    /// Note that this means the identifier may in general not be a path.
    ///
    /// The identifier format is subject to change; consumers should NOT
    /// parse layer identifiers themselves, but should use the supplied
    /// SplitIdentifier and CreateIdentifier helper functions.
    ///
    /// @{

    /// Splits the given layer identifier into its constituent layer path
    /// and arguments.
    SDF_API
    static bool SplitIdentifier(
        const std::string& identifier,
        std::string* layerPath,
        FileFormatArguments* arguments);

    /// Joins the given layer path and arguments into an identifier.
    SDF_API
    static std::string CreateIdentifier(
        const std::string& layerPath,
        const FileFormatArguments& arguments);

    /// Returns the layer identifier.
    SDF_API
    const std::string& GetIdentifier() const;

    /// Sets the layer identifier. 
    /// Note that the new identifier must have the same arguments (if any)
    /// as the old identifier.
    SDF_API
    void SetIdentifier(const std::string& identifier);

    /// Update layer asset information. Calling this method re-resolves the
    /// layer identifier, which updates asset information such as the layer
    /// file revision, real path, and repository path. If \p fileVersion is
    /// supplied, it is used as the layer version if the identifier does not
    /// have a version or label specifier. This is typically used to tell Sd
    /// what the version of a layer is after submitting a new revision to the
    /// asset system.
    SDF_API
    void UpdateAssetInfo(const std::string& fileVersion = std::string());

    /// Returns the layer's display name.
    ///
    /// The display name is the base filename of the identifier.
    SDF_API
    std::string GetDisplayName() const;

    /// Returns the file system path where this layer exists or may exist
    /// after a call to Save.
    SDF_API
    const std::string& GetRealPath() const;

    /// Returns the file extension to use for this layer.
    /// If this layer was loaded from disk, it should match the extension
    /// of the file format it was loaded as; if this is an anonymous
    /// in-memory layer it will be the default extension.
    SDF_API
    std::string GetFileExtension() const;

    /// Returns the asset system version of this layer. If a layer is loaded
    /// from a location that is not version managed, or a configured asset
    /// system is not present when the layer is loaded or created, the version
    /// is empty. By default, asset version tracking is disabled; this method
    /// returns empty unless asset version tracking is enabled.
    SDF_API
    const std::string& GetVersion() const;

    /// Returns the layer identifier in asset path form. In the presence of a
    /// properly configured path resolver, the asset path is a double-slash
    /// prefixed depot path. If the path resolver is not configured, the asset
    /// path of a layer is empty.
    SDF_API
    const std::string& GetRepositoryPath() const;

    /// Returns the asset name associated with this layer.
    SDF_API
    const std::string& GetAssetName() const;

    /// Returns resolve information from the last time the layer identifier
    /// was resolved.
    SDF_API
    const VtValue& GetAssetInfo() const;

    /// Make the given \p relativePath absolute using the identifier of this
    /// layer.  If this layer does not have an identifier, or if the layer
    /// identifier is itself relative, \p relativePath is returned unmodified.
    SDF_API
    std::string ComputeAbsolutePath(const std::string &relativePath);

    /// @}

    /// \name Fields
    ///
    /// All scene description for a given object is stored as a set of
    /// key/value pairs called fields. These methods provide direct access to
    /// those fields, though most clients should use the Spec API to ensure
    /// data consistency.
    ///
    /// These methods all take SdfAbstractDataSpecId to identify the spec
    /// being queried. Note that these are implicitly convertible from
    /// SdPath.
    ///
    /// @{

    /// Return the specifiers for \a id. This returns default constructed
    /// specifiers if no spec exists at \a id.
    SDF_API
    SdfSpecType GetSpecType(const SdfAbstractDataSpecId& id) const;

    /// Return whether a spec exists at \a id.
    SDF_API
    bool HasSpec(const SdfAbstractDataSpecId& id) const;

    /// Return the names of all the fields that are set at \p id.
    SDF_API
    std::vector<TfToken> ListFields(const SdfAbstractDataSpecId& id) const;

    /// Return whether a value exists for the given \a id and \a fieldName.
    /// Optionally returns the value if it exists.
    SDF_API
    bool HasField(const SdfAbstractDataSpecId& id, const TfToken& fieldName,
        VtValue *value=NULL) const;
    SDF_API
    bool HasField(const SdfAbstractDataSpecId& id, const TfToken& fieldName,
        SdfAbstractDataValue *value) const;

    /// Returns \c true if the object has a non-empty value with name
    /// \p name and type \p T.  If value ptr is provided, returns the
    /// value found.
    template <class T>
    bool HasField(const SdfAbstractDataSpecId& id, const TfToken &name, 
        T* value) const
    {
        if (not value)
            return HasField(id, name, static_cast<VtValue *>(NULL));

        SdfAbstractDataTypedValue<T> outValue(value);
        return HasField(
            id, name, static_cast<SdfAbstractDataValue *>(&outValue));
    }

    /// Return whether a value exists for the given \a id and \a fieldName and
    /// \a keyPath.  The \p keyPath is a ':'-separated path addressing an
    /// element in sub-dictionaries.  Optionally returns the value if it exists.
    SDF_API
    bool HasFieldDictKey(const SdfAbstractDataSpecId& id,
                         const TfToken &fieldName,
                         const TfToken &keyPath,
                         VtValue *value=NULL) const;
    SDF_API
    bool HasFieldDictKey(const SdfAbstractDataSpecId& id,
                         const TfToken &fieldName,
                         const TfToken &keyPath,
                         SdfAbstractDataValue *value) const;

    /// Returns \c true if the object has a non-empty value with name \p name
    /// and \p keyPath and type \p T.  If value ptr is provided, returns the
    /// value found.  The \p keyPath is a ':'-separated path addressing an
    /// element in sub-dictionaries.
    template <class T>
    bool HasFieldDictKey(const SdfAbstractDataSpecId& id, const TfToken &name,
                         const TfToken &keyPath, T* value) const
    {
        if (not value) {
            return HasFieldDictKey(id, name, keyPath,
                                   static_cast<VtValue *>(NULL));
        }

        SdfAbstractDataTypedValue<T> outValue(value);
        return HasFieldDictKey(id, name, keyPath,
                               static_cast<SdfAbstractDataValue *>(&outValue));
    }


    /// Return the value for the given \a id and \a fieldName. Returns an
    /// empty value if none is set.
    SDF_API
    VtValue GetField(const SdfAbstractDataSpecId& id,
                     const TfToken& fieldName) const;

    /// Return the value for the given \a id and \a fieldName. Returns the
    /// provided \a defaultValue value if none is set.
    template <class T>
    inline T GetFieldAs(const SdfAbstractDataSpecId& id, 
        const TfToken& fieldName, const T& defaultValue = T()) const
    {
        return _data->GetAs<T>(id, fieldName, defaultValue);
    }

    /// Return the value for the given \a id and \a fieldName at \p
    /// keyPath. Returns an empty value if none is set.  The \p keyPath is a
    /// ':'-separated path addressing an element in sub-dictionaries.
    SDF_API
    VtValue GetFieldDictValueByKey(const SdfAbstractDataSpecId& id,
                                   const TfToken& fieldName,
                                   const TfToken& keyPath) const;

    /// Set the value of the given \a id and \a fieldName.
    SDF_API
    void SetField(const SdfAbstractDataSpecId& id, const TfToken& fieldName,
        const VtValue& value);
    SDF_API
    void SetField(const SdfAbstractDataSpecId& id, const TfToken& fieldName,
        const SdfAbstractDataConstValue& value);

    /// Set the value of the given \a id and \a fieldName.
    template <class T>
    void SetField(const SdfAbstractDataSpecId& id, const TfToken& fieldName, 
        const T& val) 
    {
        // Ideally, this would make use of the SdfAbstractDataConstValue
        // API to avoid unnecessarily copying the value into a VtValue.
        // However, Sdf needs to create a VtValue for change processing.
        // If the underlying SdAbstractData implementation also needs a 
        // VtValue, using the SdfAbstractDataConstValue API would cause
        // another copy to be made. So, it's more efficient to just create 
        // the VtValue once here and push that along.
        SetField(id, fieldName, VtValue(val));
    }

    /// Set the value of the given \a id and \a fieldName.  The \p keyPath is a
    /// ':'-separated path addressing an element in sub-dictionaries.
    SDF_API
    void SetFieldDictValueByKey(const SdfAbstractDataSpecId& id,
                                const TfToken& fieldName,
                                const TfToken& keyPath,
                                const VtValue& value);
    SDF_API
    void SetFieldDictValueByKey(const SdfAbstractDataSpecId& id,
                                const TfToken& fieldName,
                                const TfToken& keyPath,
                                const SdfAbstractDataConstValue& value);

    /// Set the value of the given \a id and \a fieldName.  The \p keyPath is a
    /// ':'-separated path addressing an element in sub-dictionaries.
    template <class T>
    void SetFieldDictValueByKey(const SdfAbstractDataSpecId& id,
                                const TfToken& fieldName,
                                const TfToken& keyPath,
                                const T& val)
    {
        // Ideally, this would make use of the SdfAbstractDataConstValue
        // API to avoid unnecessarily copying the value into a VtValue.
        // However, Sdf needs to create a VtValue for change processing.
        // If the underlying SdAbstractData implementation also needs
        // VtValue, using the SdfAbstractDataConstValue API would cause
        // another copy to be made. So, it's more efficient to just create
        // the VtValue once here and push that along.
        SetFieldDictValueByKey(id, fieldName, keyPath, VtValue(val));
    }

    /// Remove the field at \p id and \p fieldName, if one exists.
    SDF_API
    void EraseField(const SdfAbstractDataSpecId& id, const TfToken& fieldName);

    /// Remove the field at \p id and \p fieldName and \p keyPath, if one
    /// exists.  The \p keyPath is a ':'-separated path addressing an
    /// element in sub-dictionaries.
    SDF_API
    void EraseFieldDictValueByKey(const SdfAbstractDataSpecId& id,
                                  const TfToken& fieldName,
                                  const TfToken& keyPath);

    /// Convenience API that takes an SdfPath instead of an
    /// SdfAbstractDataSpecId. See documentation above for details.
    SDF_API
    SdfSpecType GetSpecType(const SdfPath& path) const;
    SDF_API
    bool HasSpec(const SdfPath& path) const;

    SDF_API
    std::vector<TfToken> ListFields(const SdfPath& path) const;

    /// Return a list of the keys of the (sub) dictionary identified by
    /// \p keyPath.  The \p keyPath is a ':'-separated path addressing an
    /// element in sub-dictionaries.
    SDF_API
    std::vector<TfToken> ListFieldDictKeys(const SdfPath& path,
                                           const TfToken &keyPath) const;

    template <class T>
    bool HasField(const SdfPath& path,
                  const TfToken& fieldName, T* value) const;
    SDF_API
    bool HasField(const SdfPath& path, const TfToken& fieldName) const;
    template <class T>
    bool HasFieldDictKey(const SdfPath& path, const TfToken& fieldName,
                         const TfToken &keyPath, T* value) const;
    SDF_API
    bool HasFieldDictKey(const SdfPath& path, const TfToken& fieldName,
                         const TfToken &keyPath) const;

    SDF_API
    VtValue GetField(const SdfPath& path, const TfToken& fieldName) const;
    SDF_API
    VtValue GetFieldDictValueByKey(
        const SdfPath& path, const TfToken& fieldName,
        const TfToken &keyPath) const;

    template <class T>
    T GetFieldAs(const SdfPath& path, const TfToken& fieldName, 
                 const T& defaultValue = T()) const;

    template <class T>
    void SetField(const SdfPath& path, const TfToken& fieldName, const T& val);
    template <class T>
    void SetFieldDictValueByKey(const SdfPath& path, const TfToken& fieldName,
                                const TfToken &keyPath, const T& val);

    SDF_API
    void EraseField(const SdfPath& path, const TfToken& fieldName);
    SDF_API
    void EraseFieldDictValueByKey(const SdfPath& path, const TfToken& fieldName,
                                  const TfToken &keyPath);

    /// \name Traversal
    /// @{

    /// Callback function for Traverse. This callback will be invoked with
    /// the path of each spec that is visited.
    /// \sa Traverse
    typedef boost::function<void(const SdfPath&)> TraversalFunction;

    // Traverse will perform a traversal of the scene description hierarchy
    // rooted at \a path, calling \a func on each spec that it finds.
    SDF_API
    void Traverse(const SdfPath& path, const TraversalFunction& func);

    /// @}

    /// \name Metadata
    /// @{

    /// Returns the comment string for this layer.
    ///
    /// The default value for comment is "".
    SDF_API
    std::string GetComment() const;

    /// Sets the comment string for this layer.
    SDF_API
    void SetComment(const std::string &comment);
    
    /// Return the defaultPrim metadata for this layer.  This field
    /// indicates the name of which root prim should be targeted by a reference
    /// or payload to this layer that doesn't specify a prim path.
    ///
    /// The default value is the empty token.
    SDF_API
    TfToken GetDefaultPrim() const;

    /// Set the default prim metadata for this layer.  The root prim with this
    /// name will be targeted by a reference or a payload to this layer that
    /// doesn't specify a prim path.  Note that this must be a root prim
    /// <b>name</b> not a path.  E.g. "rootPrim" rather than "/rootPrim".  See
    /// GetDefaultPrim().
    SDF_API
    void SetDefaultPrim(const TfToken &name);

    /// Clear the default prim metadata for this layer.  See GetDefaultPrim()
    /// and SetDefaultPrim().
    SDF_API
    void ClearDefaultPrim();

    /// Return true if the default prim metadata is set in this layer.  See
    /// GetDefaultPrim() and SetDefaultPrim().
    SDF_API
    bool HasDefaultPrim();

    /// Returns the documentation string for this layer.
    ///
    /// The default value for documentation is "".
    SDF_API
    std::string GetDocumentation() const;

    /// Sets the documentation string for this layer.
    SDF_API
    void SetDocumentation(const std::string &documentation);

    /// Returns the layer's start timeCode.
    ///
    /// The start and end timeCodes of a layer represent the suggested playback 
    /// range.  However, time-varying content is not limited to the timeCode range 
    /// of the layer.
    ///
    /// The default value for startTimeCode is 0.
    SDF_API
    double GetStartTimeCode() const;

    /// Sets the layer's start timeCode.
    SDF_API
    void SetStartTimeCode(double startTimecode);

    /// Returns true if the layer has a startTimeCode opinion.
    SDF_API
    bool HasStartTimeCode() const;

    /// Clear the startTimeCode opinion.
    SDF_API
    void ClearStartTimeCode();
    
    /// Returns the layer's end timeCode.
    /// The start and end timeCode of a layer represent a suggested playback range.  
    /// However, time-varying content is not limited to the timeCode range of the 
    /// layer.
    ///
    /// The default value for endTimeCode is 0.
    SDF_API
    double GetEndTimeCode() const;

    /// Sets the layer's end timeCode.
    SDF_API
    void SetEndTimeCode(double endTimeCode);

    /// Returns true if the layer has an endTimeCode opinion.
    SDF_API
    bool HasEndTimeCode() const;

    /// Clear the endTimeCode opinion.
    SDF_API
    void ClearEndTimeCode();
    
    /// Returns the layer's timeCodes per second.
    /// 
    /// Scales the time ordinate for samples contained in the file to seconds.  
    /// If timeCodesPerSecond is 24, then a sample at time ordinate 24 should 
    /// be viewed exactly one second after the sample at time ordinate 0. 
    /// 
    /// The default value of timeCodesPerSecond is 24.
    SDF_API
    double GetTimeCodesPerSecond() const;

    /// Sets the layer's timeCodes per second
    SDF_API
    void SetTimeCodesPerSecond(double timeCodesPerSecond);

    /// Returns true if the layer has a timeCodesPerSecond opinion.
    SDF_API
    bool HasTimeCodesPerSecond() const;

    /// Clear the timeCodesPerSecond opinion.
    SDF_API
    void ClearTimeCodesPerSecond();

    /// Returns the layer's frames per second.
    /// 
    /// This makes an advisory statement about how the contained data can be 
    /// most usefully consumed and presented.  It's primarily an indication of 
    /// the expected playback rate for the data, but a timeline editing tool 
    /// might also want to use this to decide how to scale and label its 
    /// timeline.  
    /// 
    /// The default  value for framesPerSecond is 24.
    SDF_API
    double GetFramesPerSecond() const;

    /// Sets the layer's frames per second
    SDF_API
    void SetFramesPerSecond(double framesPerSecond);

    /// Returns true if the layer has a frames per second opinion.
    SDF_API
    bool HasFramesPerSecond() const;

    /// Clear the framesPerSecond opinion.
    SDF_API
    void ClearFramesPerSecond();
    
    /// Returns the layer's frame precision.
    SDF_API
    int GetFramePrecision() const;

    /// Sets the layer's frame precision.
    SDF_API
    void SetFramePrecision(int framePrecision);

    /// Returns true if the layer has a frames precision opinion.
    SDF_API
    bool HasFramePrecision() const;

    /// Clear the framePrecision opinion.
    SDF_API
    void ClearFramePrecision();

    /// Returns the layer's owner.
    SDF_API
    std::string GetOwner() const;

    /// Sets the layer's owner.
    SDF_API
    void SetOwner(const std::string& owner);

    /// Returns true if the layer has an owner opinion.
    SDF_API
    bool HasOwner() const;

    /// Clear the owner opinion.
    SDF_API
    void ClearOwner();

    /// Returns the layer's session owner.
    /// Note: This should only be used by session layers.
    SDF_API
    std::string GetSessionOwner() const;

    /// Sets the layer's session owner.
    /// Note: This should only be used by session layers.
    SDF_API
    void SetSessionOwner(const std::string& owner);

    /// Returns true if the layer has a session owner opinion.
    SDF_API
    bool HasSessionOwner() const;

    // Clear the session owner opinion.
    SDF_API
    void ClearSessionOwner();

    /// Returns true if the layer's sublayers are expected to have owners.
    SDF_API
    bool GetHasOwnedSubLayers() const;

    /// Sets whether the layer's sublayers are expected to have owners.
    SDF_API
    void SetHasOwnedSubLayers(bool);

    /// Returns the CustomLayerData dictionary associated with this layer.
    /// 
    /// This is a dictionary is custom metadata that is associated with
    /// this layer. It allows users to encode any set of information for
    /// human or program consumption.
    SDF_API
    VtDictionary GetCustomLayerData() const;

    /// Sets the CustomLayerData dictionary associated with this layer.
    SDF_API
    void SetCustomLayerData(const VtDictionary& value);

    /// Returns true if CustomLayerData is authored on the layer.
    SDF_API
    bool HasCustomLayerData() const;

    /// Clears out the CustomLayerData dictionary associated with this layer.
    SDF_API
    void ClearCustomLayerData();

    /// @}
    /// \name Prims
    /// @{

    // Type for root prims view.
    typedef SdfPrimSpecView RootPrimsView;

    /// Returns a vector of the layer's root prims
    SDF_API
    RootPrimsView GetRootPrims() const;

    /// Sets a new vector of root prims.
    /// You can re-order, insert and remove prims but cannot 
    /// rename them this way.  If any of the listed prims have 
    /// an existing owner, they will be reparented.
    SDF_API
    void SetRootPrims(const SdfPrimSpecHandleVector &rootPrims);

    /// Adds a new root prim at the given index.
    /// If the index is -1, the prim is inserted at the end.
    /// The layer will take ownership of the prim, via a TfRefPtr.
    /// Returns true if succesful, false if failed (for example,
    /// due to a duplicate name).
    SDF_API
    bool InsertRootPrim(const SdfPrimSpecHandle &prim, int index = -1);

    /// Remove a root prim.
    SDF_API
    void RemoveRootPrim(const SdfPrimSpecHandle &prim);

    /// Cause \p spec to be removed if it no longer affects the scene when the 
    /// last change block is closed, or now if there are no change blocks.
    SDF_API
    void ScheduleRemoveIfInert(const SdfSpec& spec);

    /// Removes scene description that does not affect the scene in the 
    /// layer namespace beginning with \p prim.
    ///
    /// Calling this method on a prim will only clean up prims with specifier
    /// 'over' that are not contributing any opinions.  The \p prim will only
    /// be removed if all of its nameChildren are also inert. The hierarchy 
    /// \p prim is defined in will be pruned up to the layer root for each 
    /// successive inert parent that has specifier 'over'.
    /// 
    /// note: PrimSpecs that contain any PropertySpecs, even PropertySpecs with 
    ///       required fields only (see PropertySpec::HasRequiredFieldsOnly) 
    ///       are not considered inert, and thus the prim won't be removed.
    SDF_API
    void RemovePrimIfInert(SdfPrimSpecHandle prim);

    /// Removes prop if it has only required fields (i.e. is not 
    /// contributing any opinions to the scene other than property 
    /// instantiation).
    /// 
    /// The hierarchy \p prop is defined in will then be pruned up to the 
    /// layer root for each successive inert parent.
    SDF_API
    void RemovePropertyIfHasOnlyRequiredFields(SdfPropertySpecHandle prop);

    /// Removes all scene description in this layer that does not affect the
    /// scene.
    ///
    /// This method walks the layer namespace hierarchy and removes any prims
    /// and that are not contributing any opinions.
    SDF_API
    void RemoveInertSceneDescription();

    /// Returns the list of prim names for this layer's reorder rootPrims
    /// statement.
    ///
    /// See SetRootPrimOrder() for more info.
    SDF_API
    SdfNameOrderProxy GetRootPrimOrder() const;
   
    /// Given a list of (possible sparse) prim names, authors a reorder
    /// rootPrims statement for this prim. 
    ///
    /// This reorder statement can modify the order of root prims that have 
    /// already been explicitly ordered with InsertRootPrim() or SetRootPrims();
    /// but only during composition.  Therefore, GetRootPrims(), 
    /// InsertRootPrim(), SetRootPrims(), etc. do not read, author, or pay any 
    /// attention to this statement.
    SDF_API
    void SetRootPrimOrder(const std::vector<TfToken>& names);

    /// Adds a new root prim name in the root prim order.
    /// If the index is -1, the name is inserted at the end.
    SDF_API
    void InsertInRootPrimOrder(const TfToken &name, int index = -1);

<<<<<<< HEAD
    /// \brief Removes a root prim name from the root prim order.
    SDF_API
    void RemoveFromRootPrimOrder(const TfToken & name);

    /// \brief Removes a root prim name from the root prim order by index.
    SDF_API
=======
    /// Removes a root prim name from the root prim order.
    void RemoveFromRootPrimOrder(const TfToken & name);

    /// Removes a root prim name from the root prim order by index.
>>>>>>> d0250c34
    void RemoveFromRootPrimOrderByIndex(int index);

    /// Reorders the given list of prim names according to the reorder rootPrims
    /// statement for this layer.
    ///
    /// This routine employs the standard list editing operations for ordered
    /// items in a ListEditor.
    SDF_API
    void ApplyRootPrimOrder(std::vector<TfToken> *vec) const;

    /// @}
    /// \name Sublayers
    /// @{

    /// Returns a proxy for this layer's sublayers.
    ///
    /// Sub-layers are the weaker layers directly included by this layer.
    /// They're in order from strongest to weakest and they're all weaker
    /// than this layer.
    ///
    /// Edits through the proxy changes the sublayers.  If this layer does
    /// not have any sublayers the proxy is empty.
    SDF_API
    SdfSubLayerProxy GetSubLayerPaths() const;

    /// Sets the paths of the layer's sublayers.
    SDF_API
    void SetSubLayerPaths(const std::vector<std::string>& newPaths);

    /// Returns the number of sublayer paths (and offsets).
    SDF_API
    size_t GetNumSubLayerPaths() const;

    /// Inserts new sublayer path at the given index.
    ///
    /// The default index of -1 means to insert at the end.
    SDF_API
    void InsertSubLayerPath(const std::string& path, int index = -1);

    /// Removes sublayer path at the given index.
    SDF_API
    void RemoveSubLayerPath(int index);

    /// Returns the layer offsets for all the subLayer paths.
    SDF_API
    SdfLayerOffsetVector GetSubLayerOffsets() const;

    /// Returns the layer offset for the subLayer path at the given index.
    SDF_API
    SdfLayerOffset GetSubLayerOffset(int index) const;

    /// Sets the layer offset for the subLayer path at the given index.
    SDF_API
    void SetSubLayerOffset(const SdfLayerOffset& offset, int index);

    /// @}
    /// \name Muting
    /// @{

    /// Returns the set of muted layer paths.
    SDF_API
    static std::set<std::string> GetMutedLayers();

    /// Returns \c true if the current layer is muted.
    SDF_API
    bool IsMuted() const;

    /// Returns \c true if the specified layer path is muted.
    SDF_API
    static bool IsMuted(const std::string &path);

    /// Mutes the current layer if \p muted is \c true, and unmutes it
    /// otherwise.
    SDF_API
    void SetMuted(bool muted);

    /// Add the specified path to the muted layers set.
    SDF_API
    static void AddToMutedLayers(const std::string &mutedPath);

    /// Remove the specified path from the muted layers set.
    SDF_API
    static void RemoveFromMutedLayers(const std::string &mutedPath);

    /// @}
    /// \name Lookup
    /// @{

    /// Returns the layer's pseudo-root prim.
    ///
    /// The layer's root prims are namespace children of the pseudo-root.
    /// The pseudo-root exists to make the namespace hierarchy a tree
    /// instead of a forest.  This simplifies the implementation of
    /// some algorithms.
    ///
    /// A layer always has a pseudo-root prim.
    SDF_API
    SdfPrimSpecHandle GetPseudoRoot() const;

    /// Returns the object at the given \p path.
    ///
    /// There is no distinction between an absolute and relative path
    /// at the SdLayer level.
    ///
    /// Returns \c NULL if there is no object at \p path.
    SDF_API
    SdfSpecHandle GetObjectAtPath(const SdfPath &path);

    /// Returns the prim at the given \p path.
    ///
    /// Returns \c NULL if there is no prim at \p path.
    /// This is simply a more specifically typed version of
    /// \c GetObjectAtPath().
    SDF_API
    SdfPrimSpecHandle GetPrimAtPath(const SdfPath &path);

    /// Returns a property at the given \p path.
    ///
    /// Returns \c NULL if there is no property at \p path.
    /// This is simply a more specifically typed version of
    /// \c GetObjectAtPath().
    SDF_API
    SdfPropertySpecHandle GetPropertyAtPath(const SdfPath &path);

    /// Returns an attribute at the given \p path.
    ///
    /// Returns \c NULL if there is no attribute at \p path.
    /// This is simply a more specifically typed version of
    /// \c GetObjectAtPath().
    SDF_API
    SdfAttributeSpecHandle GetAttributeAtPath(const SdfPath &path);

    /// Returns a relationship at the given \p path.
    ///
    /// Returns \c NULL if there is no relationship at \p path.
    /// This is simply a more specifically typed version of
    /// \c GetObjectAtPath().
    SDF_API
    SdfRelationshipSpecHandle GetRelationshipAtPath(const SdfPath &path);

    /// @}
    /// \name Permissions
    /// @{

    /// Returns true if the caller is allowed to modify the layer and 
    /// false otherwise.  A layer may have to perform some action to acquire 
    /// permission to be editted.
    SDF_API
    bool PermissionToEdit() const;

    /// Returns true if the caller is allowed to save the layer to its 
    /// existing fileName and false otherwise.
    SDF_API
    bool PermissionToSave() const;

    /// Sets permission to edit.
    SDF_API
    void SetPermissionToEdit(bool allow);

    /// Sets permission to save.
    SDF_API
    void SetPermissionToSave(bool allow);

    /// @}
    /// \name Batch namespace editing
    /// @{

    /// Check if a batch of namespace edits will succeed.  This returns
    /// \c SdfNamespaceEditDetail::Okay if they will succeed as a batch,
    /// \c SdfNamespaceEditDetail::Unbatched if the edits will succeed but
    /// will be applied unbatched, and \c SdfNamespaceEditDetail::Error
    /// if they will not succeed.  No edits will be performed in any case.
    ///
    /// If \p details is not \c NULL and the method does not return \c Okay
    /// then details about the problems will be appended to \p details.  A
    /// problem may cause the method to return early, so \p details may not
    /// list every problem.
    ///
    /// Note that Sdf does not track backpointers so it's unable to fix up
    /// targets/connections to namespace edited objects.  Clients must fix
    /// those to prevent them from falling off.  In addition, this method
    /// will report failure if any relational attribute with a target to
    /// a namespace edited object is subsequently edited (in the same
    /// batch).  Clients should perform edits on relational attributes
    /// first.
    ///
    /// Clients may wish to report unbatch details to the user to confirm
    /// that the edits should be applied unbatched.  This will give the
    /// user a chance to correct any problems that cause batching to fail
    /// and try again.
    SDF_API
    SdfNamespaceEditDetail::Result
    CanApply(const SdfBatchNamespaceEdit&,
             SdfNamespaceEditDetailVector* details = NULL) const;

    /// Performs a batch of namespace edits.  Returns \c true on success
    /// and \c false on failure.  On failure, no namespace edits will have
    /// occurred.
    SDF_API
    bool Apply(const SdfBatchNamespaceEdit&);

    /// @}
    /// \name Layer state
    /// @{

    /// Returns the state delegate used to manage this layer's authoring
    /// state.
    SDF_API
    SdfLayerStateDelegateBasePtr GetStateDelegate() const;

    /// Sets the state delegate used to manage this layer's authoring
    /// state. The 'dirty' state of this layer will be transferred to
    /// the new delegate.
    SDF_API
    void SetStateDelegate(const SdfLayerStateDelegateBaseRefPtr& delegate);

    /// Returns \c true if the layer is dirty, i.e. has changed from
    /// its persistent representation.
    SDF_API
    bool IsDirty() const;

    /// @}

    /// \name Time-sample API
    /// @{
    SDF_API
    std::set<double> ListAllTimeSamples() const;
    
    SDF_API
    std::set<double> 
    ListTimeSamplesForPath(const SdfAbstractDataSpecId& id) const;

    SDF_API
    bool GetBracketingTimeSamples(double time, double* tLower, double* tUpper);

    SDF_API
    size_t GetNumTimeSamplesForPath(const SdfAbstractDataSpecId& id) const;

    SDF_API
    bool GetBracketingTimeSamplesForPath(const SdfAbstractDataSpecId& id, 
                                         double time,
                                         double* tLower, double* tUpper);

    SDF_API
    bool QueryTimeSample(const SdfAbstractDataSpecId& id, double time, 
                         VtValue *value=NULL) const;

    SDF_API
    bool QueryTimeSample(const SdfAbstractDataSpecId& id, double time, 
                         SdfAbstractDataValue *value) const;

    template <class T>
    bool QueryTimeSample(const SdfAbstractDataSpecId& id, double time, 
                         T* data) const
    {
        if (not data) {
            return QueryTimeSample(id, time);
        }

        SdfAbstractDataTypedValue<T> outValue(data);
        return QueryTimeSample(
            id, time, static_cast<SdfAbstractDataValue *>(&outValue));
    }

    SDF_API
    void SetTimeSample(const SdfAbstractDataSpecId& id, double time, 
                       const VtValue & value);
    SDF_API
    void SetTimeSample(const SdfAbstractDataSpecId& id, double time, 
                       const SdfAbstractDataConstValue& value);

    template <class T>
    void SetTimeSample(const SdfAbstractDataSpecId& id, double time, 
                       const T& value)
    {
        const SdfAbstractDataConstTypedValue<T> inValue(&value);
        const SdfAbstractDataConstValue& untypedInValue = inValue;
        return SetTimeSample(id, time, untypedInValue);
    }

    SDF_API
    void EraseTimeSample(const SdfAbstractDataSpecId& id, double time);

    /// Convenience API that takes an SdfPath instead of an 
    /// SdfAbstractDataSpecId. See documentation above for details.
    SDF_API
    size_t GetNumTimeSamplesForPath(const SdfPath& path) const;
    SDF_API
    std::set<double> ListTimeSamplesForPath(const SdfPath& path) const;
    SDF_API
    bool GetBracketingTimeSamplesForPath(const SdfPath& path, double time,
                                         double* tLower, double* tUpper);

    template <class T>
    bool QueryTimeSample(const SdfPath& path, double time, T* data) const;
    SDF_API
    bool QueryTimeSample(const SdfPath& path, double time) const;

    template <class T>
    void SetTimeSample(const SdfPath& path, double time, const T& value);

    SDF_API
    void EraseTimeSample(const SdfPath& path, double time);

    /// @}

    // Debugging
    // @{

    SDF_API
    static void DumpLayerInfo();

    // Write this layer's SdfData to a file in a simple generic format.
    SDF_API
    bool WriteDataFile(const std::string &filename);

    // @}

protected:
    static SdfLayerRefPtr _CreateAnonymousWithFormat(
        const SdfFileFormatConstPtr &fileFormat,
        const std::string& tag = std::string());

    // Private constructor -- use New(), FindOrCreate(), etc.
    // Precondition: _layerRegistryMutex must be locked.
    SdfLayer(const SdfFileFormatConstPtr& fileFormat,
             const std::string &identifier,
             const std::string &realPath = std::string(),
             const ArAssetInfo& assetInfo = ArAssetInfo(),
             const FileFormatArguments &args = FileFormatArguments());

private:
    // Create a new layer.
    // Precondition: _layerRegistryMutex must be locked.
    static SdfLayerRefPtr _CreateNew(
        SdfFileFormatConstPtr fileFormat,
        const std::string& identifier,
        const std::string& realPath,
        const ArAssetInfo& assetInfo = ArAssetInfo(),
        const FileFormatArguments& args = FileFormatArguments());

    static SdfLayerRefPtr _CreateNewWithFormat(
        const SdfFileFormatConstPtr &fileFormat,
        const std::string& identifier,
        const std::string& realPath,
        const ArAssetInfo& assetInfo = ArAssetInfo(),
        const FileFormatArguments& args = FileFormatArguments());

    // Finish initializing this layer (which may have succeeded or not)
    // and publish the results to other threads by unlocking the mutex.
    // Sets _initializationWasSuccessful and unlocks _initializationMutex.
    void _FinishInitialization(bool success);

    // Layers retrieved from the layer registry may still be in the
    // process of having their contents initialized.  Other threads
    // retrieving layers from the registry must wait until initialization
    // is complete, using this method.  See _initializationMutex.
    // Returns _initializationWasSuccessful.
    //
    // Callers *must* be holding an SdfLayerRefPtr to this layer to
    // ensure that it is not deleted out from under them, in
    // case initialiation fails.  (This method cannot acquire the
    // reference itself internally without being susceptible to a race.)
    bool _WaitForInitializationAndCheckIfSuccessful();

    // Returns whether or not this menv layer should post change 
    // notification.  This simply returns (not _GetIsLoading())
    bool _ShouldNotify() const;

    // This function keeps track of the last state of IsDirty() before
    // updating it. It returns false if the last saved dirty state is the
    // same than the current state. It returns true if the state differs and
    // will update the 'last dirty state' to the current state. So, after
    // returning true, it would return false for subsequent calls until the
    // IsDirty() state would change again...
    bool _UpdateLastDirtinessState() const;

    // Returns a handle to the spec at the given path if it exists and matches
    // type T.
    template <class T>
    SdfHandle<T> _GetSpecAtPath(const SdfPath& path);

    // Returns true if a spec can be retrieved at the given path, false
    // otherwise. This function will return the canonicalized path to the
    // spec as well as the spec type.
    bool _CanGetSpecAtPath(const SdfPath& path, 
                           SdfPath* canonicalPath, SdfSpecType* specType) const;

    /// Initialize layer internals that are based on it's id.
    /// This includes the asset path and show path the layer to be loaded
    /// reflects at the point of initialization.
    void _InitializeFromIdentifier(
        const std::string &identifier,
        const std::string &realPath = std::string(),
        const std::string &fileVersion = std::string(),
        const ArAssetInfo& assetInfo = ArAssetInfo());

    // Helper for computing the necessary information to lookup a layer
    // in the registry or open the layer.
    struct _FindOrOpenLayerInfo;
    static bool _ComputeInfoToFindOrOpenLayer(
        const std::string& identifier,
        const SdfLayer::FileFormatArguments& args,
        _FindOrOpenLayerInfo* info);

    // Open a layer, adding an entry to the registry and releasing
    // the registry lock.
    // Precondition: _layerRegistryMutex must be locked.
    static SdfLayerRefPtr _OpenLayerAndUnlockRegistry(
        const _FindOrOpenLayerInfo& info,
        bool metadataOnly,
        std::string const &resolvedPath,
        const ArAssetInfo &assetInfo,
        bool isAnonymous);

    // Helper function to try to find the layer with \p identifier and
    // pre-resolved path \p resolvedPath in the registry.  Caller must hold
    // registry lock.  If layer found succesfully and returned, this function
    // unlocks the registry, otherwise the lock remains held.
    static SdfLayerRefPtr _TryToFindLayer(const std::string &identifier,
                                          const std::string &resolvedPath);

    /// Returns true if the spec at the specified path has no effect on the 
    /// scene.
    /// 
    /// If ignoreChildren is true, this will ignore prim and property
    /// children of prim specs. Property specs are always considered to be 
    /// non-inert unless they have only required fields and 
    /// requiredFieldOnlyPropertiesareInert is set to false.
    bool _IsInert(const SdfPath &path, bool ignoreChildren, 
                  bool requiredFieldOnlyPropertiesAreInert = false) const;

    /// Return true if the entire subtree rooted at \a path does not affect the 
    /// scene. For this purpose, property specs that have only required fields 
    /// are considered inert.
    bool _IsInertSubtree(const SdfPath &path);

    /// Cause \p spec to be removed if it does not affect the scene. This 
    /// removes any empty descendants before checking if \p spec itself is 
    /// inert. Property specs are always considered non-inert, so this will 
    /// remove them if they have only required fields (see 
    /// PropertySpec::HasOnlyRequiredFields). This also removes inert ancestors.
    void _RemoveIfInert(const SdfSpec& spec);

    /// Peforms a depth first search of the namespace hierarchy, beginning at
    /// \p prim, removing prims that do not affect the scene. The return value 
    /// indicates whether the prim passed in is now inert as a result of this 
    /// call, and can itself be removed.
    bool _RemoveInertDFS(SdfPrimSpecHandle prim);

    /// If \p prim is inert (has no affect on the scene), removes prim, then 
    /// prunes inert parent prims back to the root.
    void _RemoveInertToRootmost(SdfPrimSpecHandle prim);

    /// Returns the path used in the muted layers set.
    std::string _GetMutedPath() const;

    // If old and new asset path is given, rename all external prim
    // references referring to the old path.
    void _UpdateReferencePaths(const SdfPrimSpecHandle &parent,
                               const std::string &oldLayerPath,
                               const std::string &newLayerPath);

    // Set the clean state to the current state.
    void _MarkCurrentStateAsClean() const;

    // Return the field definition for \p fieldName if \p fieldName is a
    // required field for the spec type identified by \p id.
    inline SdfSchema::FieldDefinition const *
    _GetRequiredFieldDef(const SdfAbstractDataSpecId &id,
                         const TfToken &fieldName) const {
        SdfSchemaBase const &schema = GetSchema();
        if (ARCH_UNLIKELY(schema.IsRequiredFieldName(fieldName))) {
            // Get the spec definition.
            if (SdfSchema::SpecDefinition const *specDef =
                schema.GetSpecDefinition(GetSpecType(id))) {
                // If this field is required for this spec type, look up the
                // field definition.
                if (specDef->IsRequiredField(fieldName)) {
                    return schema.GetFieldDefinition(fieldName);
                }
            }
        }
        return NULL;
    }

    // Set a value.
    template <class T>
    void _SetValue(const TfToken& key, T value);

    // Get a value.
    template <class T>
    T _GetValue(const TfToken& key) const;

    enum _ReloadResult { _ReloadFailed, _ReloadSucceeded, _ReloadSkipped };
    _ReloadResult _Reload(bool force);

    // Reads content from the specified path into the target layer.
    bool _ReadFromFile(const std::string & realPath, bool metadataOnly);
    
    // Saves this layer if it is dirty or the layer doesn't already exist
    // on disk. If \p force is true, the layer will be written out
    // regardless of those conditions.
    bool _Save(bool force) const;

    // A helper method used by Save and Export.
    // This method allows Save to specify the existing file format and Export
    // to use the format provided by the file extension in newFileName. If no
    // file format can be discovered from the file name, the existing file
    // format associated with the layer will be used in both cases. This allows
    // users to export and save to any file name, regardless of extension.
    bool _WriteToFile(const std::string& newFileName, 
                      const std::string& comment, 
                      SdfFileFormatConstPtr fileFormat = TfNullPtr,
                      const FileFormatArguments& args = FileFormatArguments())
                      const;

    // Swap contents of _data and data. This operation does not register
    // inverses or emit change notification.
    void _SwapData(SdfAbstractDataRefPtr &data);

    // Set _data to match data, calling other primitive setter methods
    // to provide fine-grained inverses and notification.
    void _SetData(const SdfAbstractDataPtr &data);

    // Returns const handle to _data.
    SdfAbstractDataConstPtr _GetData() const;

    // Inverse primitive for setting a single field.
    template <class T>
    void _PrimSetField(const SdfAbstractDataSpecId& id, 
                       const TfToken& fieldName,
                       const T& value,
                       const VtValue *oldValue = NULL,
                       bool useDelegate = true);

    // Inverse primitive for setting a single key in a dict-valued field.
    template <class T>
    void _PrimSetFieldDictValueByKey(const SdfAbstractDataSpecId& id,
                                     const TfToken& fieldName,
                                     const TfToken& keyPath,
                                     const T& value,
                                     const VtValue *oldValue = NULL,
                                     bool useDelegate = true);

    // Move all the fields at all paths at or below \a oldPath to be
    // at a corresponding location at or below \a newPath. This does
    // not update the children fields of the parents of these paths.
    bool _MoveSpec(const SdfPath &oldPath, const SdfPath &newPath);

    // Inverse primitive for moving a spec.
    void _PrimMoveSpec(const SdfPath &oldPath, const SdfPath &newPath,
                       bool useDelegate = true);

    // Create a new spec of type \p specType at \p path.
    // Returns true if spec was successfully created, false otherwise.
    bool _CreateSpec(const SdfPath& path, SdfSpecType specType, bool inert);

    // Delete all the fields at or below the specified path. This does
    // not update the children field of the parent of \a path.
    bool _DeleteSpec(const SdfPath &path);

    // Inverse primitive for deleting a spec.
    void _PrimCreateSpec(const SdfPath &path, SdfSpecType specType, bool inert,
                         bool useDelegate = true);

    // Inverse primitive for deleting a spec.
    void _PrimDeleteSpec(const SdfPath &path, bool inert, 
                         bool useDelegate = true);

    // Inverse primitive for setting time samples.
    template <class T>
    void _PrimSetTimeSample(const SdfAbstractDataSpecId& id, double time,
                            const T& value,
                            bool useDelegate = true);

    // Helper method for Traverse. Visits the children of \a path using the
    // specified \a ChildPolicy.
    template <typename ChildPolicy>
    void _TraverseChildren(const SdfPath &path, const TraversalFunction &func);

private:
    // Registry of Sdf Identities
    mutable Sdf_IdentityRegistry _idRegistry;

    // The underlying SdfData which stores all the data in the layer.
    SdfAbstractDataRefPtr _data;

    // The state delegate for this layer.
    SdfLayerStateDelegateBaseRefPtr _stateDelegate;

    // Mutex protecting layer initialization -- the interval between
    // adding a layer to the layer registry, and finishing the process
    // of initialization its contents, at which point we can truly publish
    // the layer. We add the layer to the registry before initialization
    // completes so that other threads can discover and block on the
    // same layer while it is being initalized.
    std::mutex _initializationMutex;

    // This is an optional<bool> that is only set once initialization
    // is complete, while _initializationMutex is locked.  If the
    // optional<bool> is unset, initialization is still underway.
    boost::optional<bool> _initializationWasSuccessful;

    // remembers the last 'IsDirty' state.
    mutable bool _lastDirtyState;

    // Asset information for this layer.
    boost::scoped_ptr<Sdf_AssetInfo> _assetInfo;

    // Modification timestamp of the backing file asset when last read.
    mutable double _assetModificationTime;

    // Layer permission bits.
    bool _permissionToEdit;
    bool _permissionToSave;

    // Allow access to _FindLayerForData() and _IsInert().
    friend class SdfSpec;
    friend class SdfPropertySpec;

    friend class Sdf_ChangeManager;

    // Allow access to _CreateSpec and _DeleteSpec and _MoveSpec
    template <class ChildPolicy> friend class Sdf_ChildrenUtils;

    // Give the file format access to our data.  Limit breaking encapsulation
    // to the base SdFileFormat class so we don't have to friend every
    // implementation here.
    friend class SdfFileFormat;

    // Give layer state delegates access to our data as well as to
    // the various _Prim functions.
    friend class SdfLayerStateDelegateBase;

    // Give SdSpec access to _MoveSpec
    friend class SdSpec;
};

// Inlined implementations for convenience field and time sample API.
// These all simply wrap the given SdfPath in an SdfAbstractDataSpecId
// and forward to the corresponding function.

inline SdfSpecType
SdfLayer::GetSpecType(const SdfPath& path) const
{ 
    return GetSpecType(SdfAbstractDataSpecId(&path)); 
}

inline bool
SdfLayer::HasSpec(const SdfPath& path) const
{ 
    return HasSpec(SdfAbstractDataSpecId(&path)); 
}

inline std::vector<TfToken>
SdfLayer::ListFields(const SdfPath& path) const
{ 
    return ListFields(SdfAbstractDataSpecId(&path)); 
}

template <class T>
inline bool 
SdfLayer::HasField(const SdfPath& path, const TfToken &name, T* value) const
{ 
    return HasField(SdfAbstractDataSpecId(&path), name, value); 
}

inline bool 
SdfLayer::HasField(const SdfPath& path, const TfToken &name) const
{ 
    return HasField(SdfAbstractDataSpecId(&path), name); 
}

template <class T>
inline bool 
SdfLayer::HasFieldDictKey(const SdfPath& path, const TfToken &name,
                          const TfToken &keyPath, T* value) const
{ 
    return HasFieldDictKey(SdfAbstractDataSpecId(&path), name, keyPath, value);
}

inline bool 
SdfLayer::HasFieldDictKey(const SdfPath& path, const TfToken &name,
                          const TfToken &keyPath) const
{ 
    return HasFieldDictKey(SdfAbstractDataSpecId(&path), name, keyPath);
}

inline VtValue 
SdfLayer::GetField(const SdfPath& path, const TfToken& fieldName) const
{ 
    return GetField(SdfAbstractDataSpecId(&path), fieldName); 
}

inline VtValue
SdfLayer::GetFieldDictValueByKey(const SdfPath& path, const TfToken& fieldName,
                                 const TfToken &keyPath) const
{
    return GetFieldDictValueByKey(
        SdfAbstractDataSpecId(&path), fieldName, keyPath);
}

template <class T>
inline T 
SdfLayer::GetFieldAs(
    const SdfPath& path, const TfToken& fieldName, const T& defaultValue) const
{ 
    return GetFieldAs(SdfAbstractDataSpecId(&path), fieldName, defaultValue); 
}

template <class T>
inline void
SdfLayer::SetField(const SdfPath& path, const TfToken& fieldName, const T& val) 
{ 
    SetField(SdfAbstractDataSpecId(&path), fieldName, val); 
}

template <class T>
inline void
SdfLayer::SetFieldDictValueByKey(const SdfPath& path, const TfToken& fieldName,
                                 const TfToken &keyPath, const T& val)
{ 
    SetFieldDictValueByKey(
        SdfAbstractDataSpecId(&path), fieldName, keyPath, val);
}

inline void 
SdfLayer::EraseField(const SdfPath& path, const TfToken& fieldName)
{ 
    EraseField(SdfAbstractDataSpecId(&path), fieldName); 
}

inline void 
SdfLayer::EraseFieldDictValueByKey(const SdfPath& path,
                                   const TfToken& fieldName,
                                   const TfToken &keyPath)
{ 
    EraseFieldDictValueByKey(SdfAbstractDataSpecId(&path), fieldName, keyPath);
}

inline size_t
SdfLayer::GetNumTimeSamplesForPath(const SdfPath& path) const
{
    return GetNumTimeSamplesForPath(SdfAbstractDataSpecId(&path));
}

inline std::set<double> 
SdfLayer::ListTimeSamplesForPath(const SdfPath& path) const
{
    return ListTimeSamplesForPath(SdfAbstractDataSpecId(&path));
}

inline bool 
SdfLayer::GetBracketingTimeSamplesForPath(
    const SdfPath& path, double time, double* tLower, double* tUpper)
{
    return GetBracketingTimeSamplesForPath(
        SdfAbstractDataSpecId(&path), time, tLower, tUpper);
}

template <class T>
inline bool 
SdfLayer::QueryTimeSample(const SdfPath& path, double time, T* data) const
{
    return QueryTimeSample(SdfAbstractDataSpecId(&path), time, data);
}

inline bool
SdfLayer::QueryTimeSample(const SdfPath& path, double time) const
{
    return QueryTimeSample(SdfAbstractDataSpecId(&path), time);
}

template <class T>
inline void
SdfLayer::SetTimeSample(const SdfPath& path, double time, const T& value)
{
    SetTimeSample(SdfAbstractDataSpecId(&path), time, value);
}

inline void
SdfLayer::EraseTimeSample(const SdfPath& path, double time)
{
    EraseTimeSample(SdfAbstractDataSpecId(&path), time);
}

#endif // SDF_LAYER_H<|MERGE_RESOLUTION|>--- conflicted
+++ resolved
@@ -199,24 +199,16 @@
     SDF_API
     virtual const SdfSchemaBase& GetSchema() const;
 
-<<<<<<< HEAD
-    /// \brief Returns the data from the absolute root path of this layer.
-    SDF_API
-=======
     /// Returns the data from the absolute root path of this layer.
->>>>>>> d0250c34
+    SDF_API
     SdfDataRefPtr GetMetadata() const;
 
     /// Returns handles for all layers currently held by the layer registry.
     SDF_API
     static SdfLayerHandleSet GetLoadedLayers();
 
-<<<<<<< HEAD
-    /// \brief Returns whether this layer has no significant data.
-    SDF_API
-=======
     /// Returns whether this layer has no significant data.
->>>>>>> d0250c34
+    SDF_API
     bool IsEmpty() const;
 
     /// Copies the content of the given layer into this layer.
@@ -1013,19 +1005,12 @@
     SDF_API
     void InsertInRootPrimOrder(const TfToken &name, int index = -1);
 
-<<<<<<< HEAD
-    /// \brief Removes a root prim name from the root prim order.
+    /// Removes a root prim name from the root prim order.
     SDF_API
     void RemoveFromRootPrimOrder(const TfToken & name);
 
-    /// \brief Removes a root prim name from the root prim order by index.
-    SDF_API
-=======
-    /// Removes a root prim name from the root prim order.
-    void RemoveFromRootPrimOrder(const TfToken & name);
-
     /// Removes a root prim name from the root prim order by index.
->>>>>>> d0250c34
+    SDF_API
     void RemoveFromRootPrimOrderByIndex(int index);
 
     /// Reorders the given list of prim names according to the reorder rootPrims
