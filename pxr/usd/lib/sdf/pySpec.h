--- conflicted
+++ resolved
@@ -30,8 +30,6 @@
 ///
 /// SdfSpec Python wrapping utilities.
 ///
-<<<<<<< HEAD
-=======
 /// An SdfSpec subclass is not the representation of scene data.  An SdfSpec
 /// simply provides an interface to data stored in some internal representation.
 /// SdfSpec subclasses are value types and their lifetimes don't reflect the 
@@ -66,7 +64,6 @@
 ///
 /// If you need a custom repr you can use SdfPySpecNoRepr() or
 /// SdfPyAbstractSpecNoRepr() and def("__repr__", ...).
->>>>>>> cd7567a3
 
 #include <boost/bind.hpp>
 #include <boost/preprocessor.hpp>
