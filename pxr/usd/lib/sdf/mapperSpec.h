--- conflicted
+++ resolved
@@ -24,12 +24,9 @@
 #ifndef SDF_MAPPERSPEC_H
 #define SDF_MAPPERSPEC_H
 
-<<<<<<< HEAD
-#include "pxr/usd/sdf/api.h"
-=======
 /// \file sdf/mapperSpec.h
 
->>>>>>> d0250c34
+#include "pxr/usd/sdf/api.h"
 #include "pxr/usd/sdf/declareSpec.h"
 #include "pxr/usd/sdf/spec.h"
 #include "pxr/usd/sdf/proxyTypes.h"
@@ -109,19 +106,12 @@
     /// \name Symmetry args
     /// @{
 
-<<<<<<< HEAD
-    /// \brief Returns the mapper's symmetry args.
+    /// Returns the mapper's symmetry args.
     SDF_API
     SdfDictionaryProxy GetSymmetryArgs() const;
     
-    /// \brief Sets the mapper's symmetry args
+    /// Sets the mapper's symmetry args
     SDF_API
-=======
-    /// Returns the mapper's symmetry args.
-    SdfDictionaryProxy GetSymmetryArgs() const;
-    
-    /// Sets the mapper's symmetry args
->>>>>>> d0250c34
     void SetSymmetryArgs(const VtDictionary& args);
 
     /// @}
