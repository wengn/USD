#
# Copyright 2016 Pixar
#
# Licensed under the Apache License, Version 2.0 (the "Apache License")
# with the following modification; you may not use this file except in
# compliance with the Apache License and the following modification to it:
# Section 6. Trademarks. is deleted and replaced with:
#
# 6. Trademarks. This License does not grant permission to use the trade
#    names, trademarks, service marks, or product names of the Licensor
#    and its affiliates, except as required to comply with Section 4(c) of
#    the License and to reproduce the content of the NOTICE file.
#
# You may obtain a copy of the Apache License at
#
#     http://www.apache.org/licenses/LICENSE-2.0
#
# Unless required by applicable law or agreed to in writing, software
# distributed under the Apache License with the above modification is
# distributed on an "AS IS" BASIS, WITHOUT WARRANTIES OR CONDITIONS OF ANY
# KIND, either express or implied. See the Apache License for the specific
# language governing permissions and limitations under the Apache License.
#
'''
Hopefully we can deprecate this since most of the array stuff is handled by the
arrayAttributeView
'''
from PySide import QtGui
from pxr import Gf
<<<<<<< HEAD
import locale

# locale.setlocale(locale.LC_ALL, 'en_US')
=======
>>>>>>> d0250c34

def progressDialog(title, value):
    dialog = QtGui.QProgressDialog(title, "Cancel", 0, value)
    dialog.setModal(True)
    dialog.setMinimumDuration(500)
    return dialog

def prettyPrint(v):
    """Returns a string representing a "detailed view" of the value v.
    This string is used in the watch window"""

    # Pretty-print a dictionary
    if isinstance(v, dict):
        result = "Dictionary contents:\n" 
        for pair in v.items():
            keystring = str(pair[0])
            valstring = prettyPrint(pair[1])
            result += "------\n%s:\n%s\n" % (keystring, valstring)

    # Pretty-print list
    elif isinstance(v, list):
        dialog = progressDialog("Pretty-printing list...", len(v))

        result = "[\n"
        for i in range(len(v)):
            dialog.setValue(i)
            result += str(i) + ": " + prettyPrint(v[i]) + "\n"
            if (dialog.wasCanceled()):
                return "Pretty-printing canceled"
        result += "]\n"
        dialog.done(0)

    # Pretty-print tuple
    elif isinstance(v, tuple):
        dialog = progressDialog("Pretty-printing tuple...", len(v))

        result = "(\n"
        for i in range(len(v)):
            dialog.setValue(i)
            result += str(i) + ": " + prettyPrint(v[i]) + "\n"
            if (dialog.wasCanceled()):
                return "Pretty-printing canceled"
        result += ")\n"
        dialog.done(0)
    else:
        from scalarTypes import ToString
        result = ToString(v)

    return result
<|MERGE_RESOLUTION|>--- conflicted
+++ resolved
@@ -27,12 +27,8 @@
 '''
 from PySide import QtGui
 from pxr import Gf
-<<<<<<< HEAD
-import locale
 
 # locale.setlocale(locale.LC_ALL, 'en_US')
-=======
->>>>>>> d0250c34
 
 def progressDialog(title, value):
     dialog = QtGui.QProgressDialog(title, "Cancel", 0, value)
